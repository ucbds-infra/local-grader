--- conflicted
+++ resolved
@@ -52,11 +52,7 @@
 To install the **beta** version, you must specify a semantic version, as pip won't install pre-release versions by default:
 
 ```
-<<<<<<< HEAD
 pip install git+https://github.com/ucbds-infra/otter-grader.git@cecbb5752f4b23621da7054843335af5c357d721
-=======
-pip install otter-grader==1.0.0.b9
->>>>>>> 039461bb
 ```
 
 ### Docker
