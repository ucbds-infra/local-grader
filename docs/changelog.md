--- conflicted
+++ resolved
@@ -1,15 +1,13 @@
 # Changelog
 
-<<<<<<< HEAD
 **v2.0.0:**
 
 * Changed granularity of results to be test case-by-test case rather than by file
 * Added ability to list requirements directly in assignment metadata w/out requirements.txt file
-=======
+
 **v1.1.4:**
 
 * Fixed `KeyError` when kernelspec unparsable from notebook in Otter Assign
->>>>>>> a4714bf4
 
 **v1.1.3:** 
 
