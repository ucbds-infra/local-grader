--- conflicted
+++ resolved
@@ -2,12 +2,9 @@
 
 **Unreleased:**
 
-<<<<<<< HEAD
-* Fix loading docker images after building
-=======
 * Fixed [#389](https://github.com/ucbds-infra/otter-grader/issues/389) by closing file handles in Otter Grade before removing them
 * Fixed R image builds by setting Conda `channel_priority` to `strict` in R `setup.sh` files per [#386](https://github.com/ucbds-infra/otter-grader/issues/386)
->>>>>>> e1ad70b9
+* Fix loading docker images after building
 
 **v3.1.2:**
 
