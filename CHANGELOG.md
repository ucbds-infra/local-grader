# Changelog

<<<<<<< HEAD
**v6.0.5:**

* Added `liblzma-devel`, `zlib-devel-amzn2-aarch64`, and `zlib` to R grading environment
=======
**v6.1.0 (unreleased):**

* Update Otter Assign to handle notebooks with an invalid kernelspec by assuming the language is Python per [#895](https://github.com/ucbds-infra/otter-grader/issues/895)
>>>>>>> f0a3b236

**v6.0.4:**

* Added `jupyter_server` to grading environment to allow for installation of `nb_conda_kernels`

**v6.0.3:**

* Fixed `TypeError` thrown by Otter Run

**v6.0.2:**

* Fixed dependency issues when installing on JupyterLite per [#875](https://github.com/ucbds-infra/otter-grader/issues/875)

**v6.0.1:**

* Updated dependency specifications to support any new minor version within the matching major version
* Fixed `SyntaxError` thrown by `gmail_oauth2` binary

**v6.0.0:**

* Switched to [poetry](https://python-poetry.org/) for packaging
* Removed compatibility patches for nbconvert < 6 per [#777](https://github.com/ucbds-infra/otter-grader/issues/777)
* Updated Otter Export to throw an error if nbconvert<6.0.0 is found
* Converted Otter Export's PDF via HTML exporter to use nbconvert's WebPDF exporter per [#781](https://github.com/ucbds-infra/otter-grader/issues/781)
* Removed pdfkit from dependencies
* Added ability to export PDFs via HTML in grading containers per [#782](https://github.com/ucbds-infra/otter-grader/issues/782)
* Set default Python version for grading images to 3.12
* Remove support for Python versions < 3.9 per [#668](https://github.com/ucbds-infra/otter-grader/issues/668)
* Removed `setuptools` and `pkg_resources` dependencies
* Remove dependencies not strictly required by Otter in the grading environment per [#739](https://github.com/ucbds-infra/otter-grader/issues/739)
* Handle empty assignment configs in Otter Assign per [#795](https://github.com/ucbds-infra/otter-grader/issues/795)
* Removed `Notebook` `colab` and `jupyterlite` arguments, switching to always determining the interpreter automatically
* Made `dill` a required dependency
* Removed `variables` key of assignment config in favor of `generate.serialized_variables` in Otter Assign per [#628](https://github.com/ucbds-infra/otter-grader/issues/628)
* Update Otter Assign to add cell metadata so that questions with no check cell have their tests run after the last solution cell per [#798](https://github.com/ucbds-infra/otter-grader/issues/798)
* Updated Otter Assign to strip type annotations from generated test code per [#796](https://github.com/ucbds-infra/otter-grader/issues/796)
* Updated Otter Grade Docker image to create an empty `submission_metadata.json` file in the grading image to prevent plugins from erroring per [#811](https://github.com/ucbds-infra/otter-grader/issues/811)
* Added ability to monitor grading progress to Otter Grade per [#827](https://github.com/ucbds-infra/otter-grader/issues/827)
* Added handling of student-created files with the `student_files` configuration in Otter Assign per [#737](https://github.com/ucbds-infra/otter-grader/issues/737)
* Updated Otter Assign to add a cell to install Otter at the top of Colab notebooks per [#861](https://github.com/ucbds-infra/otter-grader/issues/861)
* Added the ability to ignore the `.OTTER_LOG` file to `Notebook.export` and Otter Assign per [#857](https://github.com/ucbds-infra/otter-grader/issues/857)
* Fixed OK-test support for the `all_or_nothing` config per [#751](https://github.com/ucbds-infra/otter-grader/issues/751)
* Added exception-based test support for the `all_or_nothing` config per [#751](https://github.com/ucbds-infra/otter-grader/issues/751)
* Added Otter Assign support for the `all_or_nothing` config per [#751](https://github.com/ucbds-infra/otter-grader/issues/751)
* Updated Otter Assign to only allow a function definition and statement to call the test function in exception-based test cells and automatically ignore the latter statement instead of requiring an explicit `# IGNORE` comment per [#516](https://github.com/ucbds-infra/otter-grader/issues/516)
* Added additional package versions to the output of `otter --version` per [#843](https://github.com/ucbds-infra/otter-grader/issues/843)
* Fixed bug in converting test cells containing indented functions to doctests in Otter Assign per [#840](https://github.com/ucbds-infra/otter-grader/issues/840)

**v5.7.1:**

* Removed testing code unintentioanlly committed in v5.7.0 per [#849](https://github.com/ucbds-infra/otter-grader/issues/849)

**v5.7.0:**

* Switch grading image from Mambaforge to Miniforge due to the [sunestting of Mambaforge](https://conda-forge.org/news/2024/07/29/sunsetting-mambaforge/) per [#846](https://github.com/ucbds-infra/otter-grader/issues/846)

**v5.6.0:**

* Updated Otter Grade to write grading summary for each notebook per [#814](https://github.com/ucbds-infra/otter-grader/issues/814)
* Updated Otter Grade CSV to indicate which notebooks timeout per [#813](https://github.com/ucbds-infra/otter-grader/issues/813)
* Updated Otter Grade CSV to include the number of points per question in the first row
* Updated Otter Grade CSV to include total points column
* Updated Otter Grade CSV to round percentages to four decimal places
* Updated Otter Grade CSV output switched from labeling submissions by file path to notebook name and is now sorted by notebook name per [#738](https://github.com/ucbds-infra/otter-grader/issues/738)
* Added backwards compatibility to Otter Grade for autograder configuration zip files generated in previous major versions of Otter-Grader
* Add `gcc_linux-64` and `gxx_linux-64` to R grading image dependencies per [#819](https://github.com/ucbds-infra/otter-grader/issues/819)
* Fixed a bug where the loop variable used in Otter's generated grading code overwrote variables defined by the notebook per [#817](https://github.com/ucbds-infra/otter-grader/issues/817)
* Add `--pickle-results` option to Otter Run to output the results pickle file per [#818](https://github.com/ucbds-infra/otter-grader/issues/818)
* Added `setuptools` to Otter's required dependencies per [#823](https://github.com/ucbds-infra/otter-grader/issues/823)

**v5.5.0:**

* Suppress all warnings when running `otter.check.validate_export` as a module per [#735](https://github.com/ucbds-infra/otter-grader/issues/735)
* Updated default version of `ottr` to v1.5.0
* Added a way to exclude Conda's defaults channel from autograder `environment.yml` files in Otter Assign and Otter Generate per [#778](https://github.com/ucbds-infra/otter-grader/issues/778)

**v5.4.1:**

* Fixed import of the `LatexFailed` error for `nbconvert` 7

**v5.4.0:**

* Updated submission runners to export and submit the PDF and then remove all copies of the API token before executing the submission to ensure that student code can't gain access to the token
* Updated Otter Run to skip PDF export and upload in debug mode

**v5.3.0:**

* Updated Otter Assign to throw a `ValueError` when invalid Python code is encountered in test cells per [#756](https://github.com/ucbds-infra/otter-grader/issues/756)
* Fixed an error causing intercell seeding code to be added to cells using cell magic commands which caused syntax errors per [#754](https://github.com/ucbds-infra/otter-grader/issues/754)
* Add support for submitting the PDF uploaded in a submission for manual grading instead of generating a new one per [#764](https://github.com/ucbds-infra/otter-grader/issues/764)
* Validate that a course ID and assignment ID were provided before attempting PDF upload
* Upgrade and pin pandoc to v3.1.11.1 in grading images per [#709](https://github.com/ucbds-infra/otter-grader/issues/709)

**v5.2.3:**

* Fixed the no PDF acknowledgement feature to handle when PDF exports throw an error instead of failing silently

**v5.2.2:**

* Fixed an `AttributeError` when using `Notebook.check_all` per [#746](https://github.com/ucbds-infra/otter-grader/issues/746)

**v5.2.1:**

* Fixed an `AttributeError` when using OK tests from notebook metadata per [#743](https://github.com/ucbds-infra/otter-grader/issues/743)

**v5.2.0:**

* Migrate installation of `ottr` from `setup.sh` to `environment.yml` with the [`r-ottr` conda-forge recipe](https://anaconda.org/conda-forge/r-ottr)
* Updated Otter Assign to allow multiline statements in test cases for Python 3.9+ per [#590](https://github.com/ucbds-infra/otter-grader/issues/590)
* Added `otter_include` tag to allow inclusion of tagged markdown cells within the solution block into the student notebook per [#730](https://github.com/ucbds-infra/otter-grader/issues/730)
* Removed dependency on `nbconvert` during import so that Otter can be imported on Jupyterlite per [#736](https://github.com/ucbds-infra/otter-grader/issues/736)

**v5.1.4:**

* Prevented the `Notebook` class from attempting to resolve the notebook path when in grading mode
* Gracefully handle a failure in reading the results pickle file by returning results indicating that such a failure has occurred per [#723](https://github.com/ucbds-infra/otter-grader/issues/723)
* Use `tempfile.mkstemp` instead of `tempfile.NamedTemporaryFile` for the results pickle file used during notebook execution per [#723#issuecomment-1710689536](https://github.com/ucbds-infra/otter-grader/issues/723#issuecomment-1710689536)

**v5.1.3:**

* Fixed bug in submission zip download link per [#719](https://github.com/ucbds-infra/otter-grader/issues/719)

**v5.1.2:**

* Enabled the use of custom Jupyter kernels by enforcing the use of the `python3` kernel inside Otter grading containers per [#706](https://github.com/ucbds-infra/otter-grader/issues/706)
* Fixed a bug that was preventing Otter from exiting when an error was thrown during notebook execution caused by the log capturing solution per [#707](https://github.com/ucbds-infra/otter-grader/issues/707)
* Updated PDF upload logic to surface error statuses returned by the Gradescope API

**v5.1.1:**

* Fixed a bug in attempting to read the users from the submission metadata when validating the autograder notebook in Otter Assign per [#695](https://github.com/ucbds-infra/otter-grader/issues/695)
* Added `__getstate__` to `test_case` to fix pickling bug for exception style tests per [#696](https://github.com/ucbds-infra/otter-grader/issues/696)
* Added back remove cell ID patch to Otter Assign for notebooks with nbformat version < 4.5 per [#701](https://github.com/ucbds-infra/otter-grader/issues/701)

**v5.1.0:**

* Removed patch that strips cell IDs from notebooks in Otter Assign per [#677](https://github.com/ucbds-infra/otter-grader/issues/677)
* Added notebook force-save to R notebook assignments per [#474](https://github.com/ucbds-infra/otter-grader/issues/474)
* Updated default version of `ottr` to v1.4.0
* Added a configuration to require students to acknowledge when a PDF of their notebook cannot be generated when using `Notebook.export` before exporting the zip file per [#599](https://github.com/ucbds-infra/otter-grader/issues/599)
* Added a simple TCP socket server for receiving Otter's logs from the executed notebook to re-enable question logging during Otter Assign per [#589](https://github.com/ucbds-infra/otter-grader/issues/589)
* Fixed recursive inclusion of files when a directory is in the list passed to the `files` argument of `Notebook.export` per [#620](https://github.com/ucbds-infra/otter-grader/issues/620)
* Fixed the grader export cell failing due to warnings about frozen modules per [#686](https://github.com/ucbds-infra/otter-grader/issues/686)

**v5.0.2:**

* Fixed local submission zip checking with `otter.Notebook` per [#678](https://github.com/ucbds-infra/otter-grader/issues/678)

**v5.0.1:**

* Added `nbconvert` as a required dependency for non-WASM environments

**v5.0.0:**

* Converted all dependency management in the autograder configuration zip file to Conda per [#501](https://github.com/ucbds-infra/otter-grader/issues/501)
* Removed deprecated Otter Assign format v0
* Disabled editing for question prompt cells in the notebooks generated by Otter Assign per [#431](https://github.com/ucbds-infra/otter-grader/issues/431)
* Removed `ucbdsinfra/otter-grader` Docker image and made default image for Otter Grade `ubuntu:22.04` per [#534](https://github.com/ucbds-infra/otter-grader/issues/534)
* Make `xeCJK` opt-in behavior for exporting notebooks via LaTeX per [#548](https://github.com/ucbds-infra/otter-grader/issues/548)
* Convert from use of deprecated `PyPDF2` package to `pypdf`
* Add configuration to submit blank PDF to manual-grading Gradescope assignment if PDF generation fails per [#551](https://github.com/ucbds-infra/otter-grader/issues/551)
* Removed the `after_execution` event from the plugin lifecycle
* Updated execution internals to use `nbconvert.preprocessors.ExecutePreprocessor` instead of the `exec` function to execute submissions per [#604](https://github.com/ucbds-infra/otter-grader/issues/604)
* Deprecated the `variables` key of the assignment config in favor of `generate.serialized_variables`
* Enabled Otter Generate for all assignments created with Otter Assign
* Updated Otter Assign to use Otter Run to validate that all tests in the assignment pass, allowing tests to be run for R assignments as well as Python, per [#427](https://github.com/ucbds-infra/otter-grader/issues/427)
* Allow Markdown cells to be used instead of raw cells for Otter Assign per [#592](https://github.com/ucbds-infra/otter-grader/issues/592)
* Use Otter Grade CLI flags to update `otter_config.json` values in the grading container per [#395](https://github.com/ucbds-infra/otter-grader/issues/395)
* Removed `linux/amd64` platform specification for Docker images in Otter Grade
* Updated Otter Assign to normalize notebooks before writing them with `nbformat.validator.normalize` per [#658](https://github.com/ucbds-infra/otter-grader/issues/658)
* Added summary of assignment questions to Otter Assign logging per [#564](https://github.com/ucbds-infra/otter-grader/issues/564)
* Converted to Mamba from Conda for package management in grading containers per [#660](https://github.com/ucbds-infra/otter-grader/issues/660)
* Upgraded default Python version in grading containers from 3.7 to 3.9

**v4.4.1:**

* Update Otter Grade to close file handles before copying files out of Docker containers to fix bug on Windows

**v4.4.0:**

* Moved `google-api-python-client`, `google-auth-oauthlib`, and `six` from required installation dependencies to test dependencies to allow installation of Otter with Mamba per [#633](https://github.com/ucbds-infra/otter-grader/issues/633)
* Added question name to point value validation error messages per [#586](https://github.com/ucbds-infra/otter-grader/issues/586)
* Fixed bug in copying plugin configurations from assignment config to `otter_config.json` in Otter Assign

**v4.3.4:**

* Set tests directory path when calling `ottr::run_autograder` from Otter Run

**v.4.3.3:**

* Fix Otter Assign slowdown due to poor-performance regex per [#634](https://github.com/ucbds-infra/otter-grader/issues/634)

**v4.3.2:**

* Fix bug in determining whether the active interpreter is Jupyterlite in `otter.Notebook` per [#511](https://github.com/ucbds-infra/otter-grader/issues/511#issuecomment-1500964637)
* Fix bug in verifying scores against logs that caused all verifications to throw an error if hidden tests were ignored

**v4.3.1:**

* Change `sklearn` to `scikit-learn` in requirements files generated by Otter Generate

**4.3.0:**

* Support dictionary and tuple assignments in solution substitution in Otter Assign per [#587](https://github.com/ucbds-infra/otter-grader/issues/587)
* Add the `pdf` argument to `ottr::export` in R assignments created with Otter Assign per [#440](https://github.com/ucbds-infra/otter-grader/issues/440)

**v4.2.1:**

* Update Otter Grade image tag when the base image changes per [#583](https://github.com/ucbds-infra/otter-grader/issues/583)
* Make gspread an optional dependency per [#577](https://github.com/ucbds-infra/otter-grader/issues/577)

**v4.2.0:**

* Added configuration files for Otter Assign per [#565](https://github.com/ucbds-infra/otter-grader/issues/565)
* Fixed log execution bug from Slack as described in [#571](https://github.com/ucbds-infra/otter-grader/pull/571)

**v4.1.2:**

* Added `ipython` to `install_requires`

**v4.1.1:**

* Added `MANIFEST.in`

**v4.1.0:**

* Display emojis with test results to more clearly show which tests pass and which fail, as per [#533](https://github.com/ucbds-infra/otter-grader/pull/533).
* Allow users to specify a Python version in Otter Generate and Otter Assign
* Round `results.json` point values to 5 decimal places per [#538](https://github.com/ucbds-infra/otter-grader/issues/538)
* Optionally display PDF generation/submission failures to students via `results.json` per [#494](https://github.com/ucbds-infra/otter-grader/issues/494)
* Added the `force_public_test_summary` key to the autograder config per [#539](https://github.com/ucbds-infra/otter-grader/issues/539)
* Made the "Public Tests" section on Gradescope appear as failing when not all public tests passed per [#539](https://github.com/ucbds-infra/otter-grader/issues/539)

**v4.0.2:**

* Close temporary file handle before removal when checking tests in `otter.Notebook.export`
* Fixed bug caused by unspecified encoding in Windows JSON loads per [#524](https://github.com/ucbds-infra/otter-grader/issues/524)
* Updated autograder zip `setup.sh` file and `r-base` version per [#514](https://github.com/ucbds-infra/otter-grader/issues/514)
* Fix point value filtering for student tests in Otter Assign per [#503](https://github.com/ucbds-infra/otter-grader/issues/503)

**v4.0.1:**

* Fix Otter Grade Dockerfile per [#517](https://github.com/ucbds-infra/otter-grader/issues/517)
* Fix display of Public Tests output on Gradescope due to new output format
* Updated Otter Export to only import the HTML exporter and its dependencies when an HTML export is indicated per [#520](https://github.com/ucbds-infra/otter-grader/issues/520)

**v4.0.0:**

* Added a new test file format based on raising exceptions per [#95](https://github.com/ucbds-infra/otter-grader/issues/95)
* Refactored execution internals to remove mocks and AST parsing
* Added use of `tempfile` to store the executed source for compilation per [#229](https://github.com/ucbds-infra/otter-grader/issues/229)
* Added use of `wrapt` for `otter.Notebook` method decorators
* Set `export_cell: run_tests: true` and `check_all_cell: false` as new defaults for Otter Assign per [#378](https://github.com/ucbds-infra/otter-grader/issues/378)
* Made the v1 format of Otter Assign the default and added the `--v0` flag to the CLI
* Converted logging in some of Otter's tooling from `print` statements to the `logging` library, and added verbosity flags to each command
* Updated containerized grading to better handle grading single files
* Made Otter compatible with Jupyterlite per [#458](https://github.com/ucbds-infra/otter-grader/issues/458)
* Added Otter Assign R Markdown format v1 per [#491](https://github.com/ucbds-infra/otter-grader/issues/491)
* Refactored Otter Assign internals per [#491](https://github.com/ucbds-infra/otter-grader/issues/491)
* Converted user-supplied configuration management and documentation to `fica` per [#485](https://github.com/ucbds-infra/otter-grader/issues/485)
* Added assignment names to Otter Assign and Otter Generate that can be verified by Otter Run to prevent students from submitting to the wrong autograder per [#497](https://github.com/ucbds-infra/otter-grader/issues/497)
* Set the default version of `ottr` to v1.2.0

**v3.3.0:**

* Made `otter.check.utils.save_notebook` compatible with JupyterLab and RetroLab per [#448](https://github.com/ucbds-infra/otter-grader/issues/448)
* Add `libmagick++-dev` to Gradescope R autograding image

**v3.2.1:**

* Display instructor-specified messages ahead of doctest messages per [#441](https://github.com/ucbds-infra/otter-grader/issues/441)
* Round point values for display to 5 decimal places in Otter Assign per [#457](https://github.com/ucbds-infra/otter-grader/issues/457)

**v3.2.0:**

* Changed Otter Generate to accept the path to the zip file to write as the output argument rather than a directory in which to write a file called `autograder.zip`
* Changed the file name of the zip file generated by Otter Assign to include the master notebook basename and a timestamp per [#401](https://github.com/ucbds-infra/otter-grader/issues/401)
* Made `xeCJK` in Otter Export's LaTeX templates optional per [#411](https://github.com/ucbds-infra/otter-grader/issues/411)
* Removed concise error messages and debug mode from Otter Export, instead opting to always display the full error message, per [#407](https://github.com/ucbds-infra/otter-grader/issues/407)
* Upgraded to Ottr v1.1.3
* Set the default for the `--ext` option for Otter Grade to `ipynb` per [#418](https://github.com/ucbds-infra/otter-grader/pull/418)
* Fixed the display of success messages when all tests cases pass per [#425](https://github.com/ucbds-infra/otter-grader/issues/425)
* Added an error when the expected notebook file does not exist in `otter.Notebook` per [#433](https://github.com/ucbds-infra/otter-grader/issues/433)
* Allow unset conda `channel_priority` in R setup.sh files per [#430](https://github.com/ucbds-infra/otter-grader/issues/430)
* Reset all cell execution counts in Assign student notebook per [#422](https://github.com/ucbds-infra/otter-grader/issues/422)

**v3.1.4:**

* Added the question name to the `otter.assign.utils.AssignNotebookFormatException` per [#398](https://github.com/ucbds-infra/otter-grader/issues/398)
* Switched from manual install of the fandol font in grading images to installing the `texlive-lang-chinese` package
* Allowed submission zip to be exported even when PDF generation fails per [#403](https://github.com/ucbds-infra/otter-grader/issues/403)
* Fixed bug in Otter Assign that fails when a notebook has no tests

**v3.1.3:**

* Fixed [#389](https://github.com/ucbds-infra/otter-grader/issues/389) by closing file handles in Otter Grade before removing them
* Fixed R image builds by setting Conda `channel_priority` to `strict` in R `setup.sh` files per [#386](https://github.com/ucbds-infra/otter-grader/issues/386)
* Fix loading docker images after building
* Added the `--ext` option to Otter Grade per [#386](https://github.com/ucbds-infra/otter-grader/issues/386)

**v3.1.2:**

* Specify UTF-8 encoding in all `open` calls used for reading JSON for Windows compatibility per [#380](https://github.com/ucbds-infra/otter-grader/issues/380)
* Fixed incorrect prompt substitution in R notebooks and Rmd assignments

**v3.1.1:**

* Added `libgomp` to R `environment.yml`

**v3.1.0:**

* Added a tool to convert Assign v0-formatted notebooks to v1 format
* Added `xeCJK` to the LaTeX exporter template and Docker images
* Added PDF generation and submission in R per [#302](https://github.com/ucbds-infra/otter-grader/issues/302)
* Updated intercell seeding in R per [#302](https://github.com/ucbds-infra/otter-grader/issues/302)
* Fixed bug in test case point values for Assign R assignments per [#360](https://github.com/ucbds-infra/otter-grader/issues/360)
* Enabled `solutions_pdf` and `template_pdf` in Assign R assignments per [#364](https://github.com/ucbds-infra/otter-grader/issues/364)
* Added options to limit execution time of grading and permit network access
* Refactored R submission reformatting per [#369](https://github.com/ucbds-infra/otter-grader/issues/369)
* Added export cells for R notebooks in Otter Assign per [#369](https://github.com/ucbds-infra/otter-grader/issues/369)
* Updated the default version of Ottr to v1.1.1
* Changed prompts in R notebooks to match Rmd documents
* Added filtering of notebook cells with syntax errors during R notebook execution
* Enured that "empty" tokens are ignored in Otter Generate per [#361](https://github.com/ucbds-infra/otter-grader/issues/361)
* Prevented save text when `export_cell: force_save: true` is specified in Otter Assign assignment metadata per [#332](https://github.com/ucbds-infra/otter-grader/issues/332)

**v3.0.6:** re-release of v3.0.5

**v3.0.5:**

* Refactored Otter's execution internals
* Added intercell seeding via seed variables per [#346](https://github.com/ucbds-infra/otter-grader/issues/346)
* Made Otter Run compatible with ZIP submissions
* Fixed argument bug in Otter Run per [#349](https://github.com/ucbds-infra/otter-grader/issues/349)

**v3.0.4:**

* Fixed bug in Otter Assign format v1 for closing exports when the last question is manually-graded
* Removed cell IDs in Otter Assign output notebooks per [#340](https://github.com/ucbds-infra/otter-grader/issues/340)
* Changed submission zip download link to use the HTML `download` attribute per [#339](https://github.com/ucbds-infra/otter-grader/issues/339)

**v3.0.3:**

* Fix some minor bugs using docker for grading
* Added support for test config blocks in R assignments
* Fixed use of `autograder_files` in Otter Assign
* Removed the `generate: pdfs` key from Otter Assign assignment configurations
* Converted from Docker-py to Python on Whales for containerized grading

**v3.0.2:**

* Made `otter.Notebook.check_all` compatible with metadata tests
* Refactored logging in `otter.Notebook`
* Fixed parsing of Windows newlines in Otter Assign

**v3.0.1:**

* Updated the default version of Ottr to v1.0.0
* Ensured that metadata tests for R notebooks are disabled

**v3.0.0:**

* Added Colab support to `otter.Notebook` by disabling methods that require a notebook path and ensuring that a tests directory is present
* Added Otter Assign format v1
* Added `FutureWarning` for Otter Assign format v0
* Default-disabled separate test files in Otter Assign v1 format
* Fixed bug in Otter Assign for R causing point values in test files not to render
* Added the `check_cell` key to question metadata in Otter Assign
* Fixed installation of `stringi` in Gradescope R build per [#259](https://github.com/ucbds-infra/otter-grader/issues/259)
* Added support for Ottr v1.0.0.b0
* Converted CLI to `click` from `argparse`
* Converted documentation source from Markdown to RST, removing use of `recommonmark`
* Added token argument to Otter Generate and Otter Assign
* Implemented submission zip validation against local test cases in `otter.Notebook`
* Removed metadata files for Otter Grade
* Added flags for disabling file auto-inclusion in Otter Generate

**v2.2.7:**

* Added student-visible error reporting in Gradescope results

**v2.2.6:**

* Updated Otter Grade Dockerfile to simplify build process
* Updated Otter Grade container management workflow
* Updated `setup.sh` templates to reflect the new Dockerfile changes
* Changed the display of failed test results in Otter Assign validation
* Made `rpy2` an optional depenency

**v2.2.5:**

* Upgraded to Miniconda 4.10.3 in grading images
* Fixed [#272](https://github.com/ucbds-infra/otter-grader/issues/272)

**v2.2.4:**

* Fixed total score printout for the use of the `points_possible` configuration

**v2.2.3:**

* Added `NotebookMetadataTestFile` for reading tests from Jupyter Notebook metadata
* Added optional storage of tests in notebook metadata for Otter Assign (default-off until v3)


* Removed deprecated tool Otter Service
* Added printout of total score to autograder output

**v2.2.2:**

* Added `show_all_public` configuration for grading

**v2.2.1:**

* Added metadata for each test case to Otter Assign format
* Added success and failure messages for test cases
* Added Gmail notifications plugin
* Added timestamps to `otter.Notebook.export` filenames

**v2.2.0:**

* Changed grouping of results to be per-question rather than per-test case

**v2.1.8:**

* Fixed bug in total score calculation when the grade override plugin is used

**v2.1.7:**

* Swapped `IPython.core.inputsplitter.IPythonInputSplitter` for `IPython.core.inputtransformer2.TransformerManager` in `otter.execute.execute_notebook`

**v2.1.6:**

* Fixed `try`/`except` statements in tests per [#228](https://github.com/ucbds-infra/otter-grader/issues/228)
* Added error handling in `GoogleSheetsGradeOverride` plugin for when the Google API hits a rate-limit error

**v2.1.5:**

* Added custom `environment.yml` files in autograder per [#103](https://github.com/ucbds-infra/otter-grader/issues/103)
* Set `display.max_rows` to `None` for pandas to print all rows in summary per [#224](https://github.com/ucbds-infra/otter-grader/issues/224)

**v2.1.4:**

* Added `otter.utils.nullcontext` to be compatible with Python<3.7

**v2.1.3:**

* Added the `notebook_export` plugin event
* Fixed plugin bug resulting from running tests in Otter Assign
* Added creation of plugin collection resulting from Otter Generate for running tests in Otter Assign

**v2.1.2:**

* Added `otter.Notebook.export` format support for Otter Grade
* Fixed tutorial in documentation
* Added `force_save` argument to `otter.Notebook.export` to make notebook force-save optional

**v2.1.1:**

* Fixed `UnboundLocalError` with log in `otter.run.run_autograder.run_autograder`

**v2.1.0:**

* Added `nb_conda_kernels` to template environment.yml
* Fixed duplicate token calls when using Otter Assign to call Otter Generate
* Updated grading image to Miniconda 4.9.2 with Python 3.8
* Changed Otter conda environment name to `otter-env`
* Added `warnings` import to `otter.check.notebook`

**v2.0.8:**

* Passed plugin collection while running tests in Otter Assign
* Fixed adding directories in `files` with Otter Generate

**v2.0.7:**

* Changed `scripts` to `entry_points` in setup.py for Windows compatibility and removed `bin/otter`
* Added `otter.check.utils.save_notebook` for autosaving notebooks on export calls
* Updated OK format to allow `points` key to be a list of length equal to the number of test cases

**v2.0.6:**

* Fixed requirements not found error for R notebooks in Otter Assign
* Removed use of `re` in overriding `Notebook` test directory override in `otter.execute.execute_notebook` by adding `otter.Notebook._test_dir_override`

**v2.0.5:**

* Fixed `NoneType` issue in `PluginCollection.generate_report`

**v2.0.4:**

* Added ignoreable lines in Otter Assign
* Added error handling for log deserialization per [#190](https://github.com/ucbds-infra/otter-grader/issues/190)
* Added plugin data storage per [#191](https://github.com/ucbds-infra/otter-grader/issues/191)

**v2.0.3:**

* Fixed positional arg count in ``otter.plugins.builtin.GoogleSheetsGradeOverride``
* Fixed working directory in ``otter.plugins.builtin.GoogleSheetsGradeOverride`` during Otter Assign

**v2.0.2:**

* Fixed [#185](https://github.com/ucbds-infra/otter-grader/issues/185)

**v2.0.1:**

* Added the `each` key to `points` in question metadata for Otter Assign

**v2.0.0:**

* Changed granularity of results to be test case-by-test case rather than by file
* Added ability to list requirements directly in assignment metadata w/out requirements.txt file
* Unified assignment grading workflow and converted local grading to container-per-submission
* Exposed grading internals for non-containerized grading via `otter run` and `otter.api`
* Added plugins for altering grades and execution, incl. built-in plugins
* Added ignorable cells to Otter Assign
* Added `autograder_files` configuration for Otter Assign
* Added passdown of assignment configurations to Otter Generate from Otter Assign
* Fixed whitespace bug in Assign solution parsing
* Resolved conflicts with `nbconvert>=6.0.0`, removed version pin
* Added `otter.assign.utils.patch_copytree` as a patch for `shutil.copytee` on WSL
* Refactored Otter Generate to use `zipfile` to generate zips
* Refactored CLI to allow creation of programmatic API
* Changed `otter generate autograder` to `otter generate`
* Removed `otter generate token` as all interaction with `otter.generate.token.APIClient` can be handled elsewhere
* Added intercell seeding for R Jupyter Notebooks
* Added `ValueError` on unexpected config in `otter.assign.assignment.Assignment`
* Added `--username`, `--password` flags to Otter Assign and Otter Generate
* Added support for Python files
* Removed `FutureWarning` for deprecated global `hidden` key of OK tests
* Add missing file specifier in environment template

**v1.1.6:**

* Fixed `ZeroDivisionError` when an assignment has 0 points total

**v1.1.5:**

* Fixed error in parsing requirements when using Otter Grade

**v1.1.4:**

* Fixed `KeyError` when kernelspec unparsable from notebook in Otter Assign

**v1.1.3:** 

* Changed Rmd code prompt to `NULL # YOUR CODE HERE` for assignment statements and `# YOUR CODE HERE` for whole-line and block removal

**v1.1.2:**

* Made requirements specification always throw an error if a user-specified path is not found
* Pinned `nbconvert<6.0.0` as a temporary measure due to new templating issues in that release

**v1.1.1:**

* Fixed handling variable name collisions with already-tested test files
* Added `--no-pdfs` flag to Otter Assign

**v1.1.0:**

* Moved Gradescope grading to inside conda env within container due to change in Gradescope's grading image
* Added ability to specify additional tests to be run in cell metadata without need of explicit `Notebook.check` cells

**v1.0.1:**

* Fixed bug with specification of overwriting requirements in Otter Generate

**v1.0.0:**

* Changed structure of CLI into six main commands: `otter assign`, `otter check`, `otter export`, `otter generate`, `otter grade`, and `otter service`
* Added R autograding integrations with autograding package [ottr](https://github.com/ucbds-infra/ottr)
* Added Otter Assign, a forked version of [jassign](https://github.com/okpy/jassign) that works with Otter
* Added Otter Export, a forked version of [nb2pdf](https://github.com/ucbds-infra/nb2pdf) and [gsExport](https://github.com/dibyaghosh/gsExport) for generating PDFs of notebooks
* Added Otter Service, a deployable grading service that students can POST their submissions to
* Added logging to `otter.Notebook` and Otter Check, incl. environment serialization for grading
* Changed filenames inside the package so that names match commands (e.g. `otter/cli.py` is now `otter/grade.py`)
* Added intercell seeding
* Moved all argparse calls into `otter.argparser` and the logic for routing Otter commands to `otter.run`
* Made several fixes to `otter check`, incl. ability to grade notebooks with it
* `otter generate` and `otter grade` now remove tmp directories on failure
* Fixed `otter.ok_parser.CheckCallWrapper` finding and patching instances of `otter.Notebook`
* Changed behavior of hidden test cases to use individual case `"hidden"` key instead of global `"hidden"` key
* Made use of metadata files in `otter grade` optional
* Added `otter_ignore` cell tag to flag a cell to be ignored during notebook execution

**v0.4.8:**

* added import of `IPython.display.display` to `otter/grade.py`
* patched Gradescope metadata parser for group submissions

**v0.4.7:**

* fix relative import issue on Gradescope (again, *sigh*)

**v0.4.6:** re-release of v0.4.5

**v0.4.5:**

* added missing patch of `otter.Notebook.export` in `otter/grade.py`
* added `__version__` global in `otter/__init__.py`
* fixed relative import issue when running on Gradescope
* fixed not finding/rerunning tests on Gradescope with `otter.Notebook.check`

**v0.4.4:**

* fixed template escape bug in `otter/gs_generator.py`

**v0.4.3:**

* fixed dead link in `docs/gradescope.md`
* updated to Python 3.7 in setup.sh for Gradescope
* made `otter` and `otter gen` CLIs find `./requirements.txt` automatically if it exists
* fix bug where GS generator fails if no `-r` flag specified<|MERGE_RESOLUTION|>--- conflicted
+++ resolved
@@ -1,14 +1,12 @@
 # Changelog
 
-<<<<<<< HEAD
+**v6.1.0 (unreleased):**
+
+* Update Otter Assign to handle notebooks with an invalid kernelspec by assuming the language is Python per [#895](https://github.com/ucbds-infra/otter-grader/issues/895)
+
 **v6.0.5:**
 
 * Added `liblzma-devel`, `zlib-devel-amzn2-aarch64`, and `zlib` to R grading environment
-=======
-**v6.1.0 (unreleased):**
-
-* Update Otter Assign to handle notebooks with an invalid kernelspec by assuming the language is Python per [#895](https://github.com/ucbds-infra/otter-grader/issues/895)
->>>>>>> f0a3b236
 
 **v6.0.4:**
 
