--- conflicted
+++ resolved
@@ -1,6 +1,5 @@
 # Changelog
 
-<<<<<<< HEAD
 **v6.0.0 (unreleased):**
 
 * Removed compatibility patches for nbconvert < 6 per [#777](https://github.com/ucbds-infra/otter-grader/issues/777)
@@ -9,14 +8,11 @@
 * Removed pdfkit from dependencies
 * Added ability to export PDFs via HTML in grading containers per [#782](https://github.com/ucbds-infra/otter-grader/issues/782)
 
-**v5.5.0 (unreleased):**
-=======
 **v5.6.0(unreleased):**
 
 * final_grades.csv: notebook name is the file name for each row instead of the full path to the notebook and the rows are sorted by notebook name
 
 **v5.5.0:**
->>>>>>> e565f23b
 
 * Suppress all warnings when running `otter.check.validate_export` as a module per [#735](https://github.com/ucbds-infra/otter-grader/issues/735)
 * Updated default version of `ottr` to v1.5.0
