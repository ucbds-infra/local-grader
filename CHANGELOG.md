--- conflicted
+++ resolved
@@ -2,13 +2,9 @@
 
 **Unreleased:**
 
-<<<<<<< HEAD
-* Fixed bug in Otter Assign format v1 for closing exports when the last question is manuall-graded
+* Fixed bug in Otter Assign format v1 for closing exports when the last question is manually-graded
 * Removed cell IDs in Otter Assign output notebooks per [#340](https://github.com/ucbds-infra/otter-grader/issues/340)
 * Changed submission zip download link to use the HTML `download` attribute per [#339](https://github.com/ucbds-infra/otter-grader/issues/339)
-=======
-* Fixed bug in Otter Assign format v1 for closing exports when the last question is manually-graded
->>>>>>> c3599990
 
 **v3.0.3:**
 
