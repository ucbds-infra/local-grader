# Changelog

**Unreleased:**

* Display emojis with test results to more clearly show which tests pass and which fail, as per [#533](https://github.com/ucbds-infra/otter-grader/pull/533).
<<<<<<< HEAD
* Round `results.json` point values to 5 decimal places per [#538](https://github.com/ucbds-infra/otter-grader/issues/538)
=======
* Allow users to specify a Python version in Otter Generate and Otter Assign
>>>>>>> eedb642e

**v4.0.2:**

* Close temporary file handle before removal when checking tests in `otter.Notebook.export`
* Fixed bug caused by unspecified encoding in Windows JSON loads per [#524](https://github.com/ucbds-infra/otter-grader/issues/524)
* Updated autograder zip `setup.sh` file and `r-base` version per [#514](https://github.com/ucbds-infra/otter-grader/issues/514)
* Fix point value filtering for student tests in Otter Assign per [#503](https://github.com/ucbds-infra/otter-grader/issues/503)

**v4.0.1:**

* Fix Otter Grade Dockerfile per [#517](https://github.com/ucbds-infra/otter-grader/issues/517)
* Fix display of Public Tests output on Gradescope due to new output format
* Updated Otter Export to only import the HTML exporter and its dependencies when an HTML export is indicated per [#520](https://github.com/ucbds-infra/otter-grader/issues/520)

**v4.0.0:**

* Added a new test file format based on raising exceptions per [#95](https://github.com/ucbds-infra/otter-grader/issues/95)
* Refactored execution internals to remove mocks and AST parsing
* Added use of `tempfile` to store the executed source for compilation per [#229](https://github.com/ucbds-infra/otter-grader/issues/229)
* Added use of `wrapt` for `otter.Notebook` method decorators
* Set `export_cell: run_tests: true` and `check_all_cell: false` as new defaults for Otter Assign per [#378](https://github.com/ucbds-infra/otter-grader/issues/378)
* Made the v1 format of Otter Assign the default and added the `--v0` flag to the CLI
* Converted logging in some of Otter's tooling from `print` statements to the `logging` library, and added verbosity flags to each command
* Updated containerized grading to better handle grading single files
* Made Otter compatible with Jupyterlite per [#458](https://github.com/ucbds-infra/otter-grader/issues/458)
* Added Otter Assign R Markdown format v1 per [#491](https://github.com/ucbds-infra/otter-grader/issues/491)
* Refactored Otter Assign internals per [#491](https://github.com/ucbds-infra/otter-grader/issues/491)
* Converted user-supplied configuration management and documentation to `fica` per [#485](https://github.com/ucbds-infra/otter-grader/issues/485)
* Added assignment names to Otter Assign and Otter Generate that can be verified by Otter Run to prevent students from submitting to the wrong autograder per [#497](https://github.com/ucbds-infra/otter-grader/issues/497)
* Set the default version of `ottr` to v1.2.0

**v3.3.0:**

* Made `otter.check.utils.save_notebook` compatible with JupyterLab and RetroLab per [#448](https://github.com/ucbds-infra/otter-grader/issues/448)
* Add `libmagick++-dev` to Gradescope R autograding image

**v3.2.1:**

* Display instructor-specified messages ahead of doctest messages per [#441](https://github.com/ucbds-infra/otter-grader/issues/441)
* Round point values for display to 5 decimal places in Otter Assign per [#457](https://github.com/ucbds-infra/otter-grader/issues/457)

**v3.2.0:**

* Changed Otter Generate to accept the path to the zip file to write as the output argument rather than a directory in which to write a file called `autograder.zip`
* Changed the file name of the zip file generated by Otter Assign to include the master notebook basename and a timestamp per [#401](https://github.com/ucbds-infra/otter-grader/issues/401)
* Made `xeCJK` in Otter Export's LaTeX templates optional per [#411](https://github.com/ucbds-infra/otter-grader/issues/411)
* Removed concise error messages and debug mode from Otter Export, instead opting to always display the full error message, per [#407](https://github.com/ucbds-infra/otter-grader/issues/407)
* Upgraded to Ottr v1.1.3
* Set the default for the `--ext` option for Otter Grade to `ipynb` per [#418](https://github.com/ucbds-infra/otter-grader/pull/418)
* Fixed the display of success messages when all tests cases pass per [#425](https://github.com/ucbds-infra/otter-grader/issues/425)
* Added an error when the expected notebook file does not exist in `otter.Notebook` per [#433](https://github.com/ucbds-infra/otter-grader/issues/433)
* Allow unset conda `channel_priority` in R setup.sh files per [#430](https://github.com/ucbds-infra/otter-grader/issues/430)
* Reset all cell execution counts in Assign student notebook per [#422](https://github.com/ucbds-infra/otter-grader/issues/422)

**v3.1.4:**

* Added the question name to the `otter.assign.utils.AssignNotebookFormatException` per [#398](https://github.com/ucbds-infra/otter-grader/issues/398)
* Switched from manual install of the fandol font in grading images to installing the `texlive-lang-chinese` package
* Allowed submission zip to be exported even when PDF generation fails per [#403](https://github.com/ucbds-infra/otter-grader/issues/403)
* Fixed bug in Otter Assign that fails when a notebook has no tests

**v3.1.3:**

* Fixed [#389](https://github.com/ucbds-infra/otter-grader/issues/389) by closing file handles in Otter Grade before removing them
* Fixed R image builds by setting Conda `channel_priority` to `strict` in R `setup.sh` files per [#386](https://github.com/ucbds-infra/otter-grader/issues/386)
* Fix loading docker images after building
* Added the `--ext` option to Otter Grade per [#386](https://github.com/ucbds-infra/otter-grader/issues/386)

**v3.1.2:**

* Specify UTF-8 encoding in all `open` calls used for reading JSON for Windows compatibility per [#380](https://github.com/ucbds-infra/otter-grader/issues/380)
* Fixed incorrect prompt substitution in R notebooks and Rmd assignments

**v3.1.1:**

* Added `libgomp` to R `environment.yml`

**v3.1.0:**

* Added a tool to convert Assign v0-formatted notebooks to v1 format
* Added `xeCJK` to the LaTeX exporter template and Docker images
* Added PDF generation and submission in R per [#302](https://github.com/ucbds-infra/otter-grader/issues/302)
* Updated intercell seeding in R per [#302](https://github.com/ucbds-infra/otter-grader/issues/302)
* Fixed bug in test case point values for Assign R assignments per [#360](https://github.com/ucbds-infra/otter-grader/issues/360)
* Enabled `solutions_pdf` and `template_pdf` in Assign R assignments per [#364](https://github.com/ucbds-infra/otter-grader/issues/364)
* Added options to limit execution time of grading and permit network access
* Refactored R submission reformatting per [#369](https://github.com/ucbds-infra/otter-grader/issues/369)
* Added export cells for R notebooks in Otter Assign per [#369](https://github.com/ucbds-infra/otter-grader/issues/369)
* Updated the default version of Ottr to v1.1.1
* Changed prompts in R notebooks to match Rmd documents
* Added filtering of notebook cells with syntax errors during R notebook execution
* Enured that "empty" tokens are ignored in Otter Generate per [#361](https://github.com/ucbds-infra/otter-grader/issues/361)
* Prevented save text when `export_cell: force_save: true` is specified in Otter Assign assignment metadata per [#332](https://github.com/ucbds-infra/otter-grader/issues/332)

**v3.0.6:** re-release of v3.0.5

**v3.0.5:**

* Refactored Otter's execution internals
* Added intercell seeding via seed variables per [#346](https://github.com/ucbds-infra/otter-grader/issues/346)
* Made Otter Run compatible with ZIP submissions
* Fixed argument bug in Otter Run per [#349](https://github.com/ucbds-infra/otter-grader/issues/349)

**v3.0.4:**

* Fixed bug in Otter Assign format v1 for closing exports when the last question is manually-graded
* Removed cell IDs in Otter Assign output notebooks per [#340](https://github.com/ucbds-infra/otter-grader/issues/340)
* Changed submission zip download link to use the HTML `download` attribute per [#339](https://github.com/ucbds-infra/otter-grader/issues/339)

**v3.0.3:**

* Fix some minor bugs using docker for grading
* Added support for test config blocks in R assignments
* Fixed use of `autograder_files` in Otter Assign
* Removed the `generate: pdfs` key from Otter Assign assignment configurations
* Converted from Docker-py to Python on Whales for containerized grading

**v3.0.2:**

* Made `otter.Notebook.check_all` compatible with metadata tests
* Refactored logging in `otter.Notebook`
* Fixed parsing of Windows newlines in Otter Assign

**v3.0.1:**

* Updated the default version of Ottr to v1.0.0
* Ensured that metadata tests for R notebooks are disabled

**v3.0.0:**

* Added Colab support to `otter.Notebook` by disabling methods that require a notebook path and ensuring that a tests directory is present
* Added Otter Assign format v1
* Added `FutureWarning` for Otter Assign format v0
* Default-disabled separate test files in Otter Assign v1 format
* Fixed bug in Otter Assign for R causing point values in test files not to render
* Added the `check_cell` key to question metadata in Otter Assign
* Fixed installation of `stringi` in Gradescope R build per [#259](https://github.com/ucbds-infra/otter-grader/issues/259)
* Added support for Ottr v1.0.0.b0
* Converted CLI to `click` from `argparse`
* Converted documentation source from Markdown to RST, removing use of `recommonmark`
* Added token argument to Otter Generate and Otter Assign
* Implemented submission zip validation against local test cases in `otter.Notebook`
* Removed metadata files for Otter Grade
* Added flags for disabling file auto-inclusion in Otter Generate

**v2.2.7:**

* Added student-visible error reporting in Gradescope results

**v2.2.6:**

* Updated Otter Grade Dockerfile to simplify build process
* Updated Otter Grade container management workflow
* Updated `setup.sh` templates to reflect the new Dockerfile changes
* Changed the display of failed test results in Otter Assign validation
* Made `rpy2` an optional depenency

**v2.2.5:**

* Upgraded to Miniconda 4.10.3 in grading images
* Fixed [#272](https://github.com/ucbds-infra/otter-grader/issues/272)

**v2.2.4:**

* Fixed total score printout for the use of the `points_possible` configuration

**v2.2.3:**

* Added `NotebookMetadataTestFile` for reading tests from Jupyter Notebook metadata
* Added optional storage of tests in notebook metadata for Otter Assign (default-off until v3)


* Removed deprecated tool Otter Service
* Added printout of total score to autograder output

**v2.2.2:**

* Added `show_all_public` configuration for grading

**v2.2.1:**

* Added metadata for each test case to Otter Assign format
* Added success and failure messages for test cases
* Added Gmail notifications plugin
* Added timestamps to `otter.Notebook.export` filenames

**v2.2.0:**

* Changed grouping of results to be per-question rather than per-test case

**v2.1.8:**

* Fixed bug in total score calculation when the grade override plugin is used

**v2.1.7:**

* Swapped `IPython.core.inputsplitter.IPythonInputSplitter` for `IPython.core.inputtransformer2.TransformerManager` in `otter.execute.execute_notebook`

**v2.1.6:**

* Fixed `try`/`except` statements in tests per [#228](https://github.com/ucbds-infra/otter-grader/issues/228)
* Added error handling in `GoogleSheetsGradeOverride` plugin for when the Google API hits a rate-limit error

**v2.1.5:**

* Added custom `environment.yml` files in autograder per [#103](https://github.com/ucbds-infra/otter-grader/issues/103)
* Set `display.max_rows` to `None` for pandas to print all rows in summary per [#224](https://github.com/ucbds-infra/otter-grader/issues/224)

**v2.1.4:**

* Added `otter.utils.nullcontext` to be compatible with Python<3.7

**v2.1.3:**

* Added the `notebook_export` plugin event
* Fixed plugin bug resulting from running tests in Otter Assign
* Added creation of plugin collection resulting from Otter Generate for running tests in Otter Assign

**v2.1.2:**

* Added `otter.Notebook.export` format support for Otter Grade
* Fixed tutorial in documentation
* Added `force_save` argument to `otter.Notebook.export` to make notebook force-save optional

**v2.1.1:**

* Fixed `UnboundLocalError` with log in `otter.run.run_autograder.run_autograder`

**v2.1.0:**

* Added `nb_conda_kernels` to template environment.yml
* Fixed duplicate token calls when using Otter Assign to call Otter Generate
* Updated grading image to Miniconda 4.9.2 with Python 3.8
* Changed Otter conda environment name to `otter-env`
* Added `warnings` import to `otter.check.notebook`

**v2.0.8:**

* Passed plugin collection while running tests in Otter Assign
* Fixed adding directories in `files` with Otter Generate

**v2.0.7:**

* Changed `scripts` to `entry_points` in setup.py for Windows compatibility and removed `bin/otter`
* Added `otter.check.utils.save_notebook` for autosaving notebooks on export calls
* Updated OK format to allow `points` key to be a list of length equal to the number of test cases

**v2.0.6:**

* Fixed requirements not found error for R notebooks in Otter Assign
* Removed use of `re` in overriding `Notebook` test directory override in `otter.execute.execute_notebook` by adding `otter.Notebook._test_dir_override`

**v2.0.5:**

* Fixed `NoneType` issue in `PluginCollection.generate_report`

**v2.0.4:**

* Added ignoreable lines in Otter Assign
* Added error handling for log deserialization per [#190](https://github.com/ucbds-infra/otter-grader/issues/190)
* Added plugin data storage per [#191](https://github.com/ucbds-infra/otter-grader/issues/191)

**v2.0.3:**

* Fixed positional arg count in ``otter.plugins.builtin.GoogleSheetsGradeOverride``
* Fixed working directory in ``otter.plugins.builtin.GoogleSheetsGradeOverride`` during Otter Assign

**v2.0.2:**

* Fixed [#185](https://github.com/ucbds-infra/otter-grader/issues/185)

**v2.0.1:**

* Added the `each` key to `points` in question metadata for Otter Assign

**v2.0.0:**

* Changed granularity of results to be test case-by-test case rather than by file
* Added ability to list requirements directly in assignment metadata w/out requirements.txt file
* Unified assignment grading workflow and converted local grading to container-per-submission
* Exposed grading internals for non-containerized grading via `otter run` and `otter.api`
* Added plugins for altering grades and execution, incl. built-in plugins
* Added ignorable cells to Otter Assign
* Added `autograder_files` configuration for Otter Assign
* Added passdown of assignment configurations to Otter Generate from Otter Assign
* Fixed whitespace bug in Assign solution parsing
* Resolved conflicts with `nbconvert>=6.0.0`, removed version pin
* Added `otter.assign.utils.patch_copytree` as a patch for `shutil.copytee` on WSL
* Refactored Otter Generate to use `zipfile` to generate zips
* Refactored CLI to allow creation of programmatic API
* Changed `otter generate autograder` to `otter generate`
* Removed `otter generate token` as all interaction with `otter.generate.token.APIClient` can be handled elsewhere
* Added intercell seeding for R Jupyter Notebooks
* Added `ValueError` on unexpected config in `otter.assign.assignment.Assignment`
* Added `--username`, `--password` flags to Otter Assign and Otter Generate
* Added support for Python files
* Removed `FutureWarning` for deprecated global `hidden` key of OK tests
* Add missing file specifier in environment template

**v1.1.6:**

* Fixed `ZeroDivisionError` when an assignment has 0 points total

**v1.1.5:**

* Fixed error in parsing requirements when using Otter Grade

**v1.1.4:**

* Fixed `KeyError` when kernelspec unparsable from notebook in Otter Assign

**v1.1.3:** 

* Changed Rmd code prompt to `NULL # YOUR CODE HERE` for assignment statements and `# YOUR CODE HERE` for whole-line and block removal

**v1.1.2:**

* Made requirements specification always throw an error if a user-specified path is not found
* Pinned `nbconvert<6.0.0` as a temporary measure due to new templating issues in that release

**v1.1.1:**

* Fixed handling variable name collisions with already-tested test files
* Added `--no-pdfs` flag to Otter Assign

**v1.1.0:**

* Moved Gradescope grading to inside conda env within container due to change in Gradescope's grading image
* Added ability to specify additional tests to be run in cell metadata without need of explicit `Notebook.check` cells

**v1.0.1:**

* Fixed bug with specification of overwriting requirements in Otter Generate

**v1.0.0:**

* Changed structure of CLI into six main commands: `otter assign`, `otter check`, `otter export`, `otter generate`, `otter grade`, and `otter service`
* Added R autograding integrations with autograding package [ottr](https://github.com/ucbds-infra/ottr)
* Added Otter Assign, a forked version of [jassign](https://github.com/okpy/jassign) that works with Otter
* Added Otter Export, a forked version of [nb2pdf](https://github.com/ucbds-infra/nb2pdf) and [gsExport](https://github.com/dibyaghosh/gsExport) for generating PDFs of notebooks
* Added Otter Service, a deployable grading service that students can POST their submissions to
* Added logging to `otter.Notebook` and Otter Check, incl. environment serialization for grading
* Changed filenames inside the package so that names match commands (e.g. `otter/cli.py` is now `otter/grade.py`)
* Added intercell seeding
* Moved all argparse calls into `otter.argparser` and the logic for routing Otter commands to `otter.run`
* Made several fixes to `otter check`, incl. ability to grade notebooks with it
* `otter generate` and `otter grade` now remove tmp directories on failure
* Fixed `otter.ok_parser.CheckCallWrapper` finding and patching instances of `otter.Notebook`
* Changed behavior of hidden test cases to use individual case `"hidden"` key instead of global `"hidden"` key
* Made use of metadata files in `otter grade` optional
* Added `otter_ignore` cell tag to flag a cell to be ignored during notebook execution

**v0.4.8:**

* added import of `IPython.display.display` to `otter/grade.py`
* patched Gradescope metadata parser for group submissions

**v0.4.7:**

* fix relative import issue on Gradescope (again, *sigh*)

**v0.4.6:** re-release of v0.4.5

**v0.4.5:**

* added missing patch of `otter.Notebook.export` in `otter/grade.py`
* added `__version__` global in `otter/__init__.py`
* fixed relative import issue when running on Gradescope
* fixed not finding/rerunning tests on Gradescope with `otter.Notebook.check`

**v0.4.4:**

* fixed template escape bug in `otter/gs_generator.py`

**v0.4.3:**

* fixed dead link in `docs/gradescope.md`
* updated to Python 3.7 in setup.sh for Gradescope
* made `otter` and `otter gen` CLIs find `./requirements.txt` automatically if it exists
* fix bug where GS generator fails if no `-r` flag specified<|MERGE_RESOLUTION|>--- conflicted
+++ resolved
@@ -3,11 +3,8 @@
 **Unreleased:**
 
 * Display emojis with test results to more clearly show which tests pass and which fail, as per [#533](https://github.com/ucbds-infra/otter-grader/pull/533).
-<<<<<<< HEAD
+* Allow users to specify a Python version in Otter Generate and Otter Assign
 * Round `results.json` point values to 5 decimal places per [#538](https://github.com/ucbds-infra/otter-grader/issues/538)
-=======
-* Allow users to specify a Python version in Otter Generate and Otter Assign
->>>>>>> eedb642e
 
 **v4.0.2:**
 
