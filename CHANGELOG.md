# Changelog

**v6.0.0 (unreleased):**

* Switched to [poetry](https://python-poetry.org/) for packaging
* Removed compatibility patches for nbconvert < 6 per [#777](https://github.com/ucbds-infra/otter-grader/issues/777)
* Updated Otter Export to throw an error if nbconvert<6.0.0 is found
* Converted Otter Export's PDF via HTML exporter to use nbconvert's WebPDF exporter per [#781](https://github.com/ucbds-infra/otter-grader/issues/781)
* Removed pdfkit from dependencies
* Added ability to export PDFs via HTML in grading containers per [#782](https://github.com/ucbds-infra/otter-grader/issues/782)
* Set default Python version for grading images to 3.12
* Remove support for Python versions < 3.9 per [#668](https://github.com/ucbds-infra/otter-grader/issues/668)
* Removed `setuptools` and `pkg_resources` dependencies
* Remove dependencies not strictly required by Otter in the grading environment per [#739](https://github.com/ucbds-infra/otter-grader/issues/739)
* Handle empty assignment configs in Otter Assign per [#795](https://github.com/ucbds-infra/otter-grader/issues/795)
* Removed `Notebook` `colab` and `jupyterlite` arguments, switching to always determining the interpreter automatically
* Made `dill` a required dependency
* Removed `variables` key of assignment config in favor of `generate.serialized_variables` in Otter Assign per [#628](https://github.com/ucbds-infra/otter-grader/issues/628)
* Update Otter Assign to add cell metadata so that questions with no check cell have their tests run after the last solution cell per [#798](https://github.com/ucbds-infra/otter-grader/issues/798)
* Updated Otter Assign to strip type annotations from generated test code per [#796](https://github.com/ucbds-infra/otter-grader/issues/796)
* Updated Otter Grade Docker image to create an empty `submission_metadata.json` file in the grading image to prevent plugins from erroring per [#811](https://github.com/ucbds-infra/otter-grader/issues/811)
* Added ability to monitor grading progress to Otter Grade per [#827](https://github.com/ucbds-infra/otter-grader/issues/827)
* Added handling of student-created files with the `student_files` configuration in Otter Assign per [#737](https://github.com/ucbds-infra/otter-grader/issues/737)
* Updated Otter Assign to add a cell to install Otter at the top of Colab notebooks per [#861](https://github.com/ucbds-infra/otter-grader/issues/861)
* Added the ability to ignore the `.OTTER_LOG` file to `Notebook.export` and Otter Assign per [#857](https://github.com/ucbds-infra/otter-grader/issues/857)
* Fixed OK-test support for the `all_or_nothing` config per [#751](https://github.com/ucbds-infra/otter-grader/issues/751)
* Added exception-based test support for the `all_or_nothing` config per [#751](https://github.com/ucbds-infra/otter-grader/issues/751)
* Added Otter Assign support for the `all_or_nothing` config per [#751](https://github.com/ucbds-infra/otter-grader/issues/751)
<<<<<<< HEAD
<<<<<<< HEAD
* Updated Otter Assign to only allow a function definition and statement to call the test function in exception-based test cells and automatically ignore the latter statement instead of requiring an explicit `# IGNORE` comment per [#516](https://github.com/ucbds-infra/otter-grader/issues/516)
=======
* Added additional package versions to the output of `otter --version` per [#843](https://github.com/ucbds-infra/otter-grader/issues/843)
>>>>>>> d864c7ee (add addl packages to otter --version)
=======
* Added additional package versions to the output of `otter --version` per [#843](https://github.com/ucbds-infra/otter-grader/issues/843)
>>>>>>> d864c7ee

**v5.7.1:**

* Removed testing code unintentioanlly committed in v5.7.0 per [#849](https://github.com/ucbds-infra/otter-grader/issues/849)

**v5.7.0:**

* Switch grading image from Mambaforge to Miniforge due to the [sunestting of Mambaforge](https://conda-forge.org/news/2024/07/29/sunsetting-mambaforge/) per [#846](https://github.com/ucbds-infra/otter-grader/issues/846)

**v5.6.0:**

* Updated Otter Grade to write grading summary for each notebook per [#814](https://github.com/ucbds-infra/otter-grader/issues/814)
* Updated Otter Grade CSV to indicate which notebooks timeout per [#813](https://github.com/ucbds-infra/otter-grader/issues/813)
* Updated Otter Grade CSV to include the number of points per question in the first row
* Updated Otter Grade CSV to include total points column
* Updated Otter Grade CSV to round percentages to four decimal places
* Updated Otter Grade CSV output switched from labeling submissions by file path to notebook name and is now sorted by notebook name per [#738](https://github.com/ucbds-infra/otter-grader/issues/738)
* Added backwards compatibility to Otter Grade for autograder configuration zip files generated in previous major versions of Otter-Grader
* Add `gcc_linux-64` and `gxx_linux-64` to R grading image dependencies per [#819](https://github.com/ucbds-infra/otter-grader/issues/819)
* Fixed a bug where the loop variable used in Otter's generated grading code overwrote variables defined by the notebook per [#817](https://github.com/ucbds-infra/otter-grader/issues/817)
* Add `--pickle-results` option to Otter Run to output the results pickle file per [#818](https://github.com/ucbds-infra/otter-grader/issues/818)
* Added `setuptools` to Otter's required dependencies per [#823](https://github.com/ucbds-infra/otter-grader/issues/823)

**v5.5.0:**

* Suppress all warnings when running `otter.check.validate_export` as a module per [#735](https://github.com/ucbds-infra/otter-grader/issues/735)
* Updated default version of `ottr` to v1.5.0
* Added a way to exclude Conda's defaults channel from autograder `environment.yml` files in Otter Assign and Otter Generate per [#778](https://github.com/ucbds-infra/otter-grader/issues/778)

**v5.4.1:**

* Fixed import of the `LatexFailed` error for `nbconvert` 7

**v5.4.0:**

* Updated submission runners to export and submit the PDF and then remove all copies of the API token before executing the submission to ensure that student code can't gain access to the token
* Updated Otter Run to skip PDF export and upload in debug mode

**v5.3.0:**

* Updated Otter Assign to throw a `ValueError` when invalid Python code is encountered in test cells per [#756](https://github.com/ucbds-infra/otter-grader/issues/756)
* Fixed an error causing intercell seeding code to be added to cells using cell magic commands which caused syntax errors per [#754](https://github.com/ucbds-infra/otter-grader/issues/754)
* Add support for submitting the PDF uploaded in a submission for manual grading instead of generating a new one per [#764](https://github.com/ucbds-infra/otter-grader/issues/764)
* Validate that a course ID and assignment ID were provided before attempting PDF upload
* Upgrade and pin pandoc to v3.1.11.1 in grading images per [#709](https://github.com/ucbds-infra/otter-grader/issues/709)

**v5.2.3:**

* Fixed the no PDF acknowledgement feature to handle when PDF exports throw an error instead of failing silently

**v5.2.2:**

* Fixed an `AttributeError` when using `Notebook.check_all` per [#746](https://github.com/ucbds-infra/otter-grader/issues/746)

**v5.2.1:**

* Fixed an `AttributeError` when using OK tests from notebook metadata per [#743](https://github.com/ucbds-infra/otter-grader/issues/743)

**v5.2.0:**

* Migrate installation of `ottr` from `setup.sh` to `environment.yml` with the [`r-ottr` conda-forge recipe](https://anaconda.org/conda-forge/r-ottr)
* Updated Otter Assign to allow multiline statements in test cases for Python 3.9+ per [#590](https://github.com/ucbds-infra/otter-grader/issues/590)
* Added `otter_include` tag to allow inclusion of tagged markdown cells within the solution block into the student notebook per [#730](https://github.com/ucbds-infra/otter-grader/issues/730)
* Removed dependency on `nbconvert` during import so that Otter can be imported on Jupyterlite per [#736](https://github.com/ucbds-infra/otter-grader/issues/736)

**v5.1.4:**

* Prevented the `Notebook` class from attempting to resolve the notebook path when in grading mode
* Gracefully handle a failure in reading the results pickle file by returning results indicating that such a failure has occurred per [#723](https://github.com/ucbds-infra/otter-grader/issues/723)
* Use `tempfile.mkstemp` instead of `tempfile.NamedTemporaryFile` for the results pickle file used during notebook execution per [#723#issuecomment-1710689536](https://github.com/ucbds-infra/otter-grader/issues/723#issuecomment-1710689536)

**v5.1.3:**

* Fixed bug in submission zip download link per [#719](https://github.com/ucbds-infra/otter-grader/issues/719)

**v5.1.2:**

* Enabled the use of custom Jupyter kernels by enforcing the use of the `python3` kernel inside Otter grading containers per [#706](https://github.com/ucbds-infra/otter-grader/issues/706)
* Fixed a bug that was preventing Otter from exiting when an error was thrown during notebook execution caused by the log capturing solution per [#707](https://github.com/ucbds-infra/otter-grader/issues/707)
* Updated PDF upload logic to surface error statuses returned by the Gradescope API

**v5.1.1:**

* Fixed a bug in attempting to read the users from the submission metadata when validating the autograder notebook in Otter Assign per [#695](https://github.com/ucbds-infra/otter-grader/issues/695)
* Added `__getstate__` to `test_case` to fix pickling bug for exception style tests per [#696](https://github.com/ucbds-infra/otter-grader/issues/696)
* Added back remove cell ID patch to Otter Assign for notebooks with nbformat version < 4.5 per [#701](https://github.com/ucbds-infra/otter-grader/issues/701)

**v5.1.0:**

* Removed patch that strips cell IDs from notebooks in Otter Assign per [#677](https://github.com/ucbds-infra/otter-grader/issues/677)
* Added notebook force-save to R notebook assignments per [#474](https://github.com/ucbds-infra/otter-grader/issues/474)
* Updated default version of `ottr` to v1.4.0
* Added a configuration to require students to acknowledge when a PDF of their notebook cannot be generated when using `Notebook.export` before exporting the zip file per [#599](https://github.com/ucbds-infra/otter-grader/issues/599)
* Added a simple TCP socket server for receiving Otter's logs from the executed notebook to re-enable question logging during Otter Assign per [#589](https://github.com/ucbds-infra/otter-grader/issues/589)
* Fixed recursive inclusion of files when a directory is in the list passed to the `files` argument of `Notebook.export` per [#620](https://github.com/ucbds-infra/otter-grader/issues/620)
* Fixed the grader export cell failing due to warnings about frozen modules per [#686](https://github.com/ucbds-infra/otter-grader/issues/686)

**v5.0.2:**

* Fixed local submission zip checking with `otter.Notebook` per [#678](https://github.com/ucbds-infra/otter-grader/issues/678)

**v5.0.1:**

* Added `nbconvert` as a required dependency for non-WASM environments

**v5.0.0:**

* Converted all dependency management in the autograder configuration zip file to Conda per [#501](https://github.com/ucbds-infra/otter-grader/issues/501)
* Removed deprecated Otter Assign format v0
* Disabled editing for question prompt cells in the notebooks generated by Otter Assign per [#431](https://github.com/ucbds-infra/otter-grader/issues/431)
* Removed `ucbdsinfra/otter-grader` Docker image and made default image for Otter Grade `ubuntu:22.04` per [#534](https://github.com/ucbds-infra/otter-grader/issues/534)
* Make `xeCJK` opt-in behavior for exporting notebooks via LaTeX per [#548](https://github.com/ucbds-infra/otter-grader/issues/548)
* Convert from use of deprecated `PyPDF2` package to `pypdf`
* Add configuration to submit blank PDF to manual-grading Gradescope assignment if PDF generation fails per [#551](https://github.com/ucbds-infra/otter-grader/issues/551)
* Removed the `after_execution` event from the plugin lifecycle
* Updated execution internals to use `nbconvert.preprocessors.ExecutePreprocessor` instead of the `exec` function to execute submissions per [#604](https://github.com/ucbds-infra/otter-grader/issues/604)
* Deprecated the `variables` key of the assignment config in favor of `generate.serialized_variables`
* Enabled Otter Generate for all assignments created with Otter Assign
* Updated Otter Assign to use Otter Run to validate that all tests in the assignment pass, allowing tests to be run for R assignments as well as Python, per [#427](https://github.com/ucbds-infra/otter-grader/issues/427)
* Allow Markdown cells to be used instead of raw cells for Otter Assign per [#592](https://github.com/ucbds-infra/otter-grader/issues/592)
* Use Otter Grade CLI flags to update `otter_config.json` values in the grading container per [#395](https://github.com/ucbds-infra/otter-grader/issues/395)
* Removed `linux/amd64` platform specification for Docker images in Otter Grade
* Updated Otter Assign to normalize notebooks before writing them with `nbformat.validator.normalize` per [#658](https://github.com/ucbds-infra/otter-grader/issues/658)
* Added summary of assignment questions to Otter Assign logging per [#564](https://github.com/ucbds-infra/otter-grader/issues/564)
* Converted to Mamba from Conda for package management in grading containers per [#660](https://github.com/ucbds-infra/otter-grader/issues/660)
* Upgraded default Python version in grading containers from 3.7 to 3.9

**v4.4.1:**

* Update Otter Grade to close file handles before copying files out of Docker containers to fix bug on Windows

**v4.4.0:**

* Moved `google-api-python-client`, `google-auth-oauthlib`, and `six` from required installation dependencies to test dependencies to allow installation of Otter with Mamba per [#633](https://github.com/ucbds-infra/otter-grader/issues/633)
* Added question name to point value validation error messages per [#586](https://github.com/ucbds-infra/otter-grader/issues/586)
* Fixed bug in copying plugin configurations from assignment config to `otter_config.json` in Otter Assign

**v4.3.4:**

* Set tests directory path when calling `ottr::run_autograder` from Otter Run

**v.4.3.3:**

* Fix Otter Assign slowdown due to poor-performance regex per [#634](https://github.com/ucbds-infra/otter-grader/issues/634)

**v4.3.2:**

* Fix bug in determining whether the active interpreter is Jupyterlite in `otter.Notebook` per [#511](https://github.com/ucbds-infra/otter-grader/issues/511#issuecomment-1500964637)
* Fix bug in verifying scores against logs that caused all verifications to throw an error if hidden tests were ignored

**v4.3.1:**

* Change `sklearn` to `scikit-learn` in requirements files generated by Otter Generate

**4.3.0:**

* Support dictionary and tuple assignments in solution substitution in Otter Assign per [#587](https://github.com/ucbds-infra/otter-grader/issues/587)
* Add the `pdf` argument to `ottr::export` in R assignments created with Otter Assign per [#440](https://github.com/ucbds-infra/otter-grader/issues/440)

**v4.2.1:**

* Update Otter Grade image tag when the base image changes per [#583](https://github.com/ucbds-infra/otter-grader/issues/583)
* Make gspread an optional dependency per [#577](https://github.com/ucbds-infra/otter-grader/issues/577)

**v4.2.0:**

* Added configuration files for Otter Assign per [#565](https://github.com/ucbds-infra/otter-grader/issues/565)
* Fixed log execution bug from Slack as described in [#571](https://github.com/ucbds-infra/otter-grader/pull/571)

**v4.1.2:**

* Added `ipython` to `install_requires`

**v4.1.1:**

* Added `MANIFEST.in`

**v4.1.0:**

* Display emojis with test results to more clearly show which tests pass and which fail, as per [#533](https://github.com/ucbds-infra/otter-grader/pull/533).
* Allow users to specify a Python version in Otter Generate and Otter Assign
* Round `results.json` point values to 5 decimal places per [#538](https://github.com/ucbds-infra/otter-grader/issues/538)
* Optionally display PDF generation/submission failures to students via `results.json` per [#494](https://github.com/ucbds-infra/otter-grader/issues/494)
* Added the `force_public_test_summary` key to the autograder config per [#539](https://github.com/ucbds-infra/otter-grader/issues/539)
* Made the "Public Tests" section on Gradescope appear as failing when not all public tests passed per [#539](https://github.com/ucbds-infra/otter-grader/issues/539)

**v4.0.2:**

* Close temporary file handle before removal when checking tests in `otter.Notebook.export`
* Fixed bug caused by unspecified encoding in Windows JSON loads per [#524](https://github.com/ucbds-infra/otter-grader/issues/524)
* Updated autograder zip `setup.sh` file and `r-base` version per [#514](https://github.com/ucbds-infra/otter-grader/issues/514)
* Fix point value filtering for student tests in Otter Assign per [#503](https://github.com/ucbds-infra/otter-grader/issues/503)

**v4.0.1:**

* Fix Otter Grade Dockerfile per [#517](https://github.com/ucbds-infra/otter-grader/issues/517)
* Fix display of Public Tests output on Gradescope due to new output format
* Updated Otter Export to only import the HTML exporter and its dependencies when an HTML export is indicated per [#520](https://github.com/ucbds-infra/otter-grader/issues/520)

**v4.0.0:**

* Added a new test file format based on raising exceptions per [#95](https://github.com/ucbds-infra/otter-grader/issues/95)
* Refactored execution internals to remove mocks and AST parsing
* Added use of `tempfile` to store the executed source for compilation per [#229](https://github.com/ucbds-infra/otter-grader/issues/229)
* Added use of `wrapt` for `otter.Notebook` method decorators
* Set `export_cell: run_tests: true` and `check_all_cell: false` as new defaults for Otter Assign per [#378](https://github.com/ucbds-infra/otter-grader/issues/378)
* Made the v1 format of Otter Assign the default and added the `--v0` flag to the CLI
* Converted logging in some of Otter's tooling from `print` statements to the `logging` library, and added verbosity flags to each command
* Updated containerized grading to better handle grading single files
* Made Otter compatible with Jupyterlite per [#458](https://github.com/ucbds-infra/otter-grader/issues/458)
* Added Otter Assign R Markdown format v1 per [#491](https://github.com/ucbds-infra/otter-grader/issues/491)
* Refactored Otter Assign internals per [#491](https://github.com/ucbds-infra/otter-grader/issues/491)
* Converted user-supplied configuration management and documentation to `fica` per [#485](https://github.com/ucbds-infra/otter-grader/issues/485)
* Added assignment names to Otter Assign and Otter Generate that can be verified by Otter Run to prevent students from submitting to the wrong autograder per [#497](https://github.com/ucbds-infra/otter-grader/issues/497)
* Set the default version of `ottr` to v1.2.0

**v3.3.0:**

* Made `otter.check.utils.save_notebook` compatible with JupyterLab and RetroLab per [#448](https://github.com/ucbds-infra/otter-grader/issues/448)
* Add `libmagick++-dev` to Gradescope R autograding image

**v3.2.1:**

* Display instructor-specified messages ahead of doctest messages per [#441](https://github.com/ucbds-infra/otter-grader/issues/441)
* Round point values for display to 5 decimal places in Otter Assign per [#457](https://github.com/ucbds-infra/otter-grader/issues/457)

**v3.2.0:**

* Changed Otter Generate to accept the path to the zip file to write as the output argument rather than a directory in which to write a file called `autograder.zip`
* Changed the file name of the zip file generated by Otter Assign to include the master notebook basename and a timestamp per [#401](https://github.com/ucbds-infra/otter-grader/issues/401)
* Made `xeCJK` in Otter Export's LaTeX templates optional per [#411](https://github.com/ucbds-infra/otter-grader/issues/411)
* Removed concise error messages and debug mode from Otter Export, instead opting to always display the full error message, per [#407](https://github.com/ucbds-infra/otter-grader/issues/407)
* Upgraded to Ottr v1.1.3
* Set the default for the `--ext` option for Otter Grade to `ipynb` per [#418](https://github.com/ucbds-infra/otter-grader/pull/418)
* Fixed the display of success messages when all tests cases pass per [#425](https://github.com/ucbds-infra/otter-grader/issues/425)
* Added an error when the expected notebook file does not exist in `otter.Notebook` per [#433](https://github.com/ucbds-infra/otter-grader/issues/433)
* Allow unset conda `channel_priority` in R setup.sh files per [#430](https://github.com/ucbds-infra/otter-grader/issues/430)
* Reset all cell execution counts in Assign student notebook per [#422](https://github.com/ucbds-infra/otter-grader/issues/422)

**v3.1.4:**

* Added the question name to the `otter.assign.utils.AssignNotebookFormatException` per [#398](https://github.com/ucbds-infra/otter-grader/issues/398)
* Switched from manual install of the fandol font in grading images to installing the `texlive-lang-chinese` package
* Allowed submission zip to be exported even when PDF generation fails per [#403](https://github.com/ucbds-infra/otter-grader/issues/403)
* Fixed bug in Otter Assign that fails when a notebook has no tests

**v3.1.3:**

* Fixed [#389](https://github.com/ucbds-infra/otter-grader/issues/389) by closing file handles in Otter Grade before removing them
* Fixed R image builds by setting Conda `channel_priority` to `strict` in R `setup.sh` files per [#386](https://github.com/ucbds-infra/otter-grader/issues/386)
* Fix loading docker images after building
* Added the `--ext` option to Otter Grade per [#386](https://github.com/ucbds-infra/otter-grader/issues/386)

**v3.1.2:**

* Specify UTF-8 encoding in all `open` calls used for reading JSON for Windows compatibility per [#380](https://github.com/ucbds-infra/otter-grader/issues/380)
* Fixed incorrect prompt substitution in R notebooks and Rmd assignments

**v3.1.1:**

* Added `libgomp` to R `environment.yml`

**v3.1.0:**

* Added a tool to convert Assign v0-formatted notebooks to v1 format
* Added `xeCJK` to the LaTeX exporter template and Docker images
* Added PDF generation and submission in R per [#302](https://github.com/ucbds-infra/otter-grader/issues/302)
* Updated intercell seeding in R per [#302](https://github.com/ucbds-infra/otter-grader/issues/302)
* Fixed bug in test case point values for Assign R assignments per [#360](https://github.com/ucbds-infra/otter-grader/issues/360)
* Enabled `solutions_pdf` and `template_pdf` in Assign R assignments per [#364](https://github.com/ucbds-infra/otter-grader/issues/364)
* Added options to limit execution time of grading and permit network access
* Refactored R submission reformatting per [#369](https://github.com/ucbds-infra/otter-grader/issues/369)
* Added export cells for R notebooks in Otter Assign per [#369](https://github.com/ucbds-infra/otter-grader/issues/369)
* Updated the default version of Ottr to v1.1.1
* Changed prompts in R notebooks to match Rmd documents
* Added filtering of notebook cells with syntax errors during R notebook execution
* Enured that "empty" tokens are ignored in Otter Generate per [#361](https://github.com/ucbds-infra/otter-grader/issues/361)
* Prevented save text when `export_cell: force_save: true` is specified in Otter Assign assignment metadata per [#332](https://github.com/ucbds-infra/otter-grader/issues/332)

**v3.0.6:** re-release of v3.0.5

**v3.0.5:**

* Refactored Otter's execution internals
* Added intercell seeding via seed variables per [#346](https://github.com/ucbds-infra/otter-grader/issues/346)
* Made Otter Run compatible with ZIP submissions
* Fixed argument bug in Otter Run per [#349](https://github.com/ucbds-infra/otter-grader/issues/349)

**v3.0.4:**

* Fixed bug in Otter Assign format v1 for closing exports when the last question is manually-graded
* Removed cell IDs in Otter Assign output notebooks per [#340](https://github.com/ucbds-infra/otter-grader/issues/340)
* Changed submission zip download link to use the HTML `download` attribute per [#339](https://github.com/ucbds-infra/otter-grader/issues/339)

**v3.0.3:**

* Fix some minor bugs using docker for grading
* Added support for test config blocks in R assignments
* Fixed use of `autograder_files` in Otter Assign
* Removed the `generate: pdfs` key from Otter Assign assignment configurations
* Converted from Docker-py to Python on Whales for containerized grading

**v3.0.2:**

* Made `otter.Notebook.check_all` compatible with metadata tests
* Refactored logging in `otter.Notebook`
* Fixed parsing of Windows newlines in Otter Assign

**v3.0.1:**

* Updated the default version of Ottr to v1.0.0
* Ensured that metadata tests for R notebooks are disabled

**v3.0.0:**

* Added Colab support to `otter.Notebook` by disabling methods that require a notebook path and ensuring that a tests directory is present
* Added Otter Assign format v1
* Added `FutureWarning` for Otter Assign format v0
* Default-disabled separate test files in Otter Assign v1 format
* Fixed bug in Otter Assign for R causing point values in test files not to render
* Added the `check_cell` key to question metadata in Otter Assign
* Fixed installation of `stringi` in Gradescope R build per [#259](https://github.com/ucbds-infra/otter-grader/issues/259)
* Added support for Ottr v1.0.0.b0
* Converted CLI to `click` from `argparse`
* Converted documentation source from Markdown to RST, removing use of `recommonmark`
* Added token argument to Otter Generate and Otter Assign
* Implemented submission zip validation against local test cases in `otter.Notebook`
* Removed metadata files for Otter Grade
* Added flags for disabling file auto-inclusion in Otter Generate

**v2.2.7:**

* Added student-visible error reporting in Gradescope results

**v2.2.6:**

* Updated Otter Grade Dockerfile to simplify build process
* Updated Otter Grade container management workflow
* Updated `setup.sh` templates to reflect the new Dockerfile changes
* Changed the display of failed test results in Otter Assign validation
* Made `rpy2` an optional depenency

**v2.2.5:**

* Upgraded to Miniconda 4.10.3 in grading images
* Fixed [#272](https://github.com/ucbds-infra/otter-grader/issues/272)

**v2.2.4:**

* Fixed total score printout for the use of the `points_possible` configuration

**v2.2.3:**

* Added `NotebookMetadataTestFile` for reading tests from Jupyter Notebook metadata
* Added optional storage of tests in notebook metadata for Otter Assign (default-off until v3)


* Removed deprecated tool Otter Service
* Added printout of total score to autograder output

**v2.2.2:**

* Added `show_all_public` configuration for grading

**v2.2.1:**

* Added metadata for each test case to Otter Assign format
* Added success and failure messages for test cases
* Added Gmail notifications plugin
* Added timestamps to `otter.Notebook.export` filenames

**v2.2.0:**

* Changed grouping of results to be per-question rather than per-test case

**v2.1.8:**

* Fixed bug in total score calculation when the grade override plugin is used

**v2.1.7:**

* Swapped `IPython.core.inputsplitter.IPythonInputSplitter` for `IPython.core.inputtransformer2.TransformerManager` in `otter.execute.execute_notebook`

**v2.1.6:**

* Fixed `try`/`except` statements in tests per [#228](https://github.com/ucbds-infra/otter-grader/issues/228)
* Added error handling in `GoogleSheetsGradeOverride` plugin for when the Google API hits a rate-limit error

**v2.1.5:**

* Added custom `environment.yml` files in autograder per [#103](https://github.com/ucbds-infra/otter-grader/issues/103)
* Set `display.max_rows` to `None` for pandas to print all rows in summary per [#224](https://github.com/ucbds-infra/otter-grader/issues/224)

**v2.1.4:**

* Added `otter.utils.nullcontext` to be compatible with Python<3.7

**v2.1.3:**

* Added the `notebook_export` plugin event
* Fixed plugin bug resulting from running tests in Otter Assign
* Added creation of plugin collection resulting from Otter Generate for running tests in Otter Assign

**v2.1.2:**

* Added `otter.Notebook.export` format support for Otter Grade
* Fixed tutorial in documentation
* Added `force_save` argument to `otter.Notebook.export` to make notebook force-save optional

**v2.1.1:**

* Fixed `UnboundLocalError` with log in `otter.run.run_autograder.run_autograder`

**v2.1.0:**

* Added `nb_conda_kernels` to template environment.yml
* Fixed duplicate token calls when using Otter Assign to call Otter Generate
* Updated grading image to Miniconda 4.9.2 with Python 3.8
* Changed Otter conda environment name to `otter-env`
* Added `warnings` import to `otter.check.notebook`

**v2.0.8:**

* Passed plugin collection while running tests in Otter Assign
* Fixed adding directories in `files` with Otter Generate

**v2.0.7:**

* Changed `scripts` to `entry_points` in setup.py for Windows compatibility and removed `bin/otter`
* Added `otter.check.utils.save_notebook` for autosaving notebooks on export calls
* Updated OK format to allow `points` key to be a list of length equal to the number of test cases

**v2.0.6:**

* Fixed requirements not found error for R notebooks in Otter Assign
* Removed use of `re` in overriding `Notebook` test directory override in `otter.execute.execute_notebook` by adding `otter.Notebook._test_dir_override`

**v2.0.5:**

* Fixed `NoneType` issue in `PluginCollection.generate_report`

**v2.0.4:**

* Added ignoreable lines in Otter Assign
* Added error handling for log deserialization per [#190](https://github.com/ucbds-infra/otter-grader/issues/190)
* Added plugin data storage per [#191](https://github.com/ucbds-infra/otter-grader/issues/191)

**v2.0.3:**

* Fixed positional arg count in ``otter.plugins.builtin.GoogleSheetsGradeOverride``
* Fixed working directory in ``otter.plugins.builtin.GoogleSheetsGradeOverride`` during Otter Assign

**v2.0.2:**

* Fixed [#185](https://github.com/ucbds-infra/otter-grader/issues/185)

**v2.0.1:**

* Added the `each` key to `points` in question metadata for Otter Assign

**v2.0.0:**

* Changed granularity of results to be test case-by-test case rather than by file
* Added ability to list requirements directly in assignment metadata w/out requirements.txt file
* Unified assignment grading workflow and converted local grading to container-per-submission
* Exposed grading internals for non-containerized grading via `otter run` and `otter.api`
* Added plugins for altering grades and execution, incl. built-in plugins
* Added ignorable cells to Otter Assign
* Added `autograder_files` configuration for Otter Assign
* Added passdown of assignment configurations to Otter Generate from Otter Assign
* Fixed whitespace bug in Assign solution parsing
* Resolved conflicts with `nbconvert>=6.0.0`, removed version pin
* Added `otter.assign.utils.patch_copytree` as a patch for `shutil.copytee` on WSL
* Refactored Otter Generate to use `zipfile` to generate zips
* Refactored CLI to allow creation of programmatic API
* Changed `otter generate autograder` to `otter generate`
* Removed `otter generate token` as all interaction with `otter.generate.token.APIClient` can be handled elsewhere
* Added intercell seeding for R Jupyter Notebooks
* Added `ValueError` on unexpected config in `otter.assign.assignment.Assignment`
* Added `--username`, `--password` flags to Otter Assign and Otter Generate
* Added support for Python files
* Removed `FutureWarning` for deprecated global `hidden` key of OK tests
* Add missing file specifier in environment template

**v1.1.6:**

* Fixed `ZeroDivisionError` when an assignment has 0 points total

**v1.1.5:**

* Fixed error in parsing requirements when using Otter Grade

**v1.1.4:**

* Fixed `KeyError` when kernelspec unparsable from notebook in Otter Assign

**v1.1.3:** 

* Changed Rmd code prompt to `NULL # YOUR CODE HERE` for assignment statements and `# YOUR CODE HERE` for whole-line and block removal

**v1.1.2:**

* Made requirements specification always throw an error if a user-specified path is not found
* Pinned `nbconvert<6.0.0` as a temporary measure due to new templating issues in that release

**v1.1.1:**

* Fixed handling variable name collisions with already-tested test files
* Added `--no-pdfs` flag to Otter Assign

**v1.1.0:**

* Moved Gradescope grading to inside conda env within container due to change in Gradescope's grading image
* Added ability to specify additional tests to be run in cell metadata without need of explicit `Notebook.check` cells

**v1.0.1:**

* Fixed bug with specification of overwriting requirements in Otter Generate

**v1.0.0:**

* Changed structure of CLI into six main commands: `otter assign`, `otter check`, `otter export`, `otter generate`, `otter grade`, and `otter service`
* Added R autograding integrations with autograding package [ottr](https://github.com/ucbds-infra/ottr)
* Added Otter Assign, a forked version of [jassign](https://github.com/okpy/jassign) that works with Otter
* Added Otter Export, a forked version of [nb2pdf](https://github.com/ucbds-infra/nb2pdf) and [gsExport](https://github.com/dibyaghosh/gsExport) for generating PDFs of notebooks
* Added Otter Service, a deployable grading service that students can POST their submissions to
* Added logging to `otter.Notebook` and Otter Check, incl. environment serialization for grading
* Changed filenames inside the package so that names match commands (e.g. `otter/cli.py` is now `otter/grade.py`)
* Added intercell seeding
* Moved all argparse calls into `otter.argparser` and the logic for routing Otter commands to `otter.run`
* Made several fixes to `otter check`, incl. ability to grade notebooks with it
* `otter generate` and `otter grade` now remove tmp directories on failure
* Fixed `otter.ok_parser.CheckCallWrapper` finding and patching instances of `otter.Notebook`
* Changed behavior of hidden test cases to use individual case `"hidden"` key instead of global `"hidden"` key
* Made use of metadata files in `otter grade` optional
* Added `otter_ignore` cell tag to flag a cell to be ignored during notebook execution

**v0.4.8:**

* added import of `IPython.display.display` to `otter/grade.py`
* patched Gradescope metadata parser for group submissions

**v0.4.7:**

* fix relative import issue on Gradescope (again, *sigh*)

**v0.4.6:** re-release of v0.4.5

**v0.4.5:**

* added missing patch of `otter.Notebook.export` in `otter/grade.py`
* added `__version__` global in `otter/__init__.py`
* fixed relative import issue when running on Gradescope
* fixed not finding/rerunning tests on Gradescope with `otter.Notebook.check`

**v0.4.4:**

* fixed template escape bug in `otter/gs_generator.py`

**v0.4.3:**

* fixed dead link in `docs/gradescope.md`
* updated to Python 3.7 in setup.sh for Gradescope
* made `otter` and `otter gen` CLIs find `./requirements.txt` automatically if it exists
* fix bug where GS generator fails if no `-r` flag specified<|MERGE_RESOLUTION|>--- conflicted
+++ resolved
@@ -26,15 +26,8 @@
 * Fixed OK-test support for the `all_or_nothing` config per [#751](https://github.com/ucbds-infra/otter-grader/issues/751)
 * Added exception-based test support for the `all_or_nothing` config per [#751](https://github.com/ucbds-infra/otter-grader/issues/751)
 * Added Otter Assign support for the `all_or_nothing` config per [#751](https://github.com/ucbds-infra/otter-grader/issues/751)
-<<<<<<< HEAD
-<<<<<<< HEAD
 * Updated Otter Assign to only allow a function definition and statement to call the test function in exception-based test cells and automatically ignore the latter statement instead of requiring an explicit `# IGNORE` comment per [#516](https://github.com/ucbds-infra/otter-grader/issues/516)
-=======
 * Added additional package versions to the output of `otter --version` per [#843](https://github.com/ucbds-infra/otter-grader/issues/843)
->>>>>>> d864c7ee (add addl packages to otter --version)
-=======
-* Added additional package versions to the output of `otter --version` per [#843](https://github.com/ucbds-infra/otter-grader/issues/843)
->>>>>>> d864c7ee
 
 **v5.7.1:**
 
