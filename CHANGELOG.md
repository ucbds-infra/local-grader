# Changelog

**Unreleased:**

* Close temporary file handle before removal when checking tests in `otter.Notebook.export`
* Fixed bug caused by unspecified encoding in Windows JSON loads per [#524](https://github.com/ucbds-infra/otter-grader/issues/524)
<<<<<<< HEAD
* Fix point value filtering for student tests in Otter Assign per [#503](https://github.com/ucbds-infra/otter-grader/issues/503)
=======
* Updated autograder zip `setup.sh` file and `r-base` version per [#514](https://github.com/ucbds-infra/otter-grader/issues/514)
>>>>>>> 471d8a2e

**v4.0.1:**

* Fix Otter Grade Dockerfile per [#517](https://github.com/ucbds-infra/otter-grader/issues/517)
* Fix display of Public Tests output on Gradescope due to new output format
* Updated Otter Export to only import the HTML exporter and its dependencies when an HTML export is indicated per [#520](https://github.com/ucbds-infra/otter-grader/issues/520)

**v4.0.0:**

* Added a new test file format based on raising exceptions per [#95](https://github.com/ucbds-infra/otter-grader/issues/95)
* Refactored execution internals to remove mocks and AST parsing
* Added use of `tempfile` to store the executed source for compilation per [#229](https://github.com/ucbds-infra/otter-grader/issues/229)
* Added use of `wrapt` for `otter.Notebook` method decorators
* Set `export_cell: run_tests: true` and `check_all_cell: false` as new defaults for Otter Assign per [#378](https://github.com/ucbds-infra/otter-grader/issues/378)
* Made the v1 format of Otter Assign the default and added the `--v0` flag to the CLI
* Converted logging in some of Otter's tooling from `print` statements to the `logging` library, and added verbosity flags to each command
* Updated containerized grading to better handle grading single files
* Made Otter compatible with Jupyterlite per [#458](https://github.com/ucbds-infra/otter-grader/issues/458)
* Added Otter Assign R Markdown format v1 per [#491](https://github.com/ucbds-infra/otter-grader/issues/491)
* Refactored Otter Assign internals per [#491](https://github.com/ucbds-infra/otter-grader/issues/491)
* Converted user-supplied configuration management and documentation to `fica` per [#485](https://github.com/ucbds-infra/otter-grader/issues/485)
* Added assignment names to Otter Assign and Otter Generate that can be verified by Otter Run to prevent students from submitting to the wrong autograder per [#497](https://github.com/ucbds-infra/otter-grader/issues/497)
* Set the default version of `ottr` to v1.2.0

**v3.3.0:**

* Made `otter.check.utils.save_notebook` compatible with JupyterLab and RetroLab per [#448](https://github.com/ucbds-infra/otter-grader/issues/448)
* Add `libmagick++-dev` to Gradescope R autograding image

**v3.2.1:**

* Display instructor-specified messages ahead of doctest messages per [#441](https://github.com/ucbds-infra/otter-grader/issues/441)
* Round point values for display to 5 decimal places in Otter Assign per [#457](https://github.com/ucbds-infra/otter-grader/issues/457)

**v3.2.0:**

* Changed Otter Generate to accept the path to the zip file to write as the output argument rather than a directory in which to write a file called `autograder.zip`
* Changed the file name of the zip file generated by Otter Assign to include the master notebook basename and a timestamp per [#401](https://github.com/ucbds-infra/otter-grader/issues/401)
* Made `xeCJK` in Otter Export's LaTeX templates optional per [#411](https://github.com/ucbds-infra/otter-grader/issues/411)
* Removed concise error messages and debug mode from Otter Export, instead opting to always display the full error message, per [#407](https://github.com/ucbds-infra/otter-grader/issues/407)
* Upgraded to Ottr v1.1.3
* Set the default for the `--ext` option for Otter Grade to `ipynb` per [#418](https://github.com/ucbds-infra/otter-grader/pull/418)
* Fixed the display of success messages when all tests cases pass per [#425](https://github.com/ucbds-infra/otter-grader/issues/425)
* Added an error when the expected notebook file does not exist in `otter.Notebook` per [#433](https://github.com/ucbds-infra/otter-grader/issues/433)
* Allow unset conda `channel_priority` in R setup.sh files per [#430](https://github.com/ucbds-infra/otter-grader/issues/430)
* Reset all cell execution counts in Assign student notebook per [#422](https://github.com/ucbds-infra/otter-grader/issues/422)

**v3.1.4:**

* Added the question name to the `otter.assign.utils.AssignNotebookFormatException` per [#398](https://github.com/ucbds-infra/otter-grader/issues/398)
* Switched from manual install of the fandol font in grading images to installing the `texlive-lang-chinese` package
* Allowed submission zip to be exported even when PDF generation fails per [#403](https://github.com/ucbds-infra/otter-grader/issues/403)
* Fixed bug in Otter Assign that fails when a notebook has no tests

**v3.1.3:**

* Fixed [#389](https://github.com/ucbds-infra/otter-grader/issues/389) by closing file handles in Otter Grade before removing them
* Fixed R image builds by setting Conda `channel_priority` to `strict` in R `setup.sh` files per [#386](https://github.com/ucbds-infra/otter-grader/issues/386)
* Fix loading docker images after building
* Added the `--ext` option to Otter Grade per [#386](https://github.com/ucbds-infra/otter-grader/issues/386)

**v3.1.2:**

* Specify UTF-8 encoding in all `open` calls used for reading JSON for Windows compatibility per [#380](https://github.com/ucbds-infra/otter-grader/issues/380)
* Fixed incorrect prompt substitution in R notebooks and Rmd assignments

**v3.1.1:**

* Added `libgomp` to R `environment.yml`

**v3.1.0:**

* Added a tool to convert Assign v0-formatted notebooks to v1 format
* Added `xeCJK` to the LaTeX exporter template and Docker images
* Added PDF generation and submission in R per [#302](https://github.com/ucbds-infra/otter-grader/issues/302)
* Updated intercell seeding in R per [#302](https://github.com/ucbds-infra/otter-grader/issues/302)
* Fixed bug in test case point values for Assign R assignments per [#360](https://github.com/ucbds-infra/otter-grader/issues/360)
* Enabled `solutions_pdf` and `template_pdf` in Assign R assignments per [#364](https://github.com/ucbds-infra/otter-grader/issues/364)
* Added options to limit execution time of grading and permit network access
* Refactored R submission reformatting per [#369](https://github.com/ucbds-infra/otter-grader/issues/369)
* Added export cells for R notebooks in Otter Assign per [#369](https://github.com/ucbds-infra/otter-grader/issues/369)
* Updated the default version of Ottr to v1.1.1
* Changed prompts in R notebooks to match Rmd documents
* Added filtering of notebook cells with syntax errors during R notebook execution
* Enured that "empty" tokens are ignored in Otter Generate per [#361](https://github.com/ucbds-infra/otter-grader/issues/361)
* Prevented save text when `export_cell: force_save: true` is specified in Otter Assign assignment metadata per [#332](https://github.com/ucbds-infra/otter-grader/issues/332)

**v3.0.6:** re-release of v3.0.5

**v3.0.5:**

* Refactored Otter's execution internals
* Added intercell seeding via seed variables per [#346](https://github.com/ucbds-infra/otter-grader/issues/346)
* Made Otter Run compatible with ZIP submissions
* Fixed argument bug in Otter Run per [#349](https://github.com/ucbds-infra/otter-grader/issues/349)

**v3.0.4:**

* Fixed bug in Otter Assign format v1 for closing exports when the last question is manually-graded
* Removed cell IDs in Otter Assign output notebooks per [#340](https://github.com/ucbds-infra/otter-grader/issues/340)
* Changed submission zip download link to use the HTML `download` attribute per [#339](https://github.com/ucbds-infra/otter-grader/issues/339)

**v3.0.3:**

* Fix some minor bugs using docker for grading
* Added support for test config blocks in R assignments
* Fixed use of `autograder_files` in Otter Assign
* Removed the `generate: pdfs` key from Otter Assign assignment configurations
* Converted from Docker-py to Python on Whales for containerized grading

**v3.0.2:**

* Made `otter.Notebook.check_all` compatible with metadata tests
* Refactored logging in `otter.Notebook`
* Fixed parsing of Windows newlines in Otter Assign

**v3.0.1:**

* Updated the default version of Ottr to v1.0.0
* Ensured that metadata tests for R notebooks are disabled

**v3.0.0:**

* Added Colab support to `otter.Notebook` by disabling methods that require a notebook path and ensuring that a tests directory is present
* Added Otter Assign format v1
* Added `FutureWarning` for Otter Assign format v0
* Default-disabled separate test files in Otter Assign v1 format
* Fixed bug in Otter Assign for R causing point values in test files not to render
* Added the `check_cell` key to question metadata in Otter Assign
* Fixed installation of `stringi` in Gradescope R build per [#259](https://github.com/ucbds-infra/otter-grader/issues/259)
* Added support for Ottr v1.0.0.b0
* Converted CLI to `click` from `argparse`
* Converted documentation source from Markdown to RST, removing use of `recommonmark`
* Added token argument to Otter Generate and Otter Assign
* Implemented submission zip validation against local test cases in `otter.Notebook`
* Removed metadata files for Otter Grade
* Added flags for disabling file auto-inclusion in Otter Generate

**v2.2.7:**

* Added student-visible error reporting in Gradescope results

**v2.2.6:**

* Updated Otter Grade Dockerfile to simplify build process
* Updated Otter Grade container management workflow
* Updated `setup.sh` templates to reflect the new Dockerfile changes
* Changed the display of failed test results in Otter Assign validation
* Made `rpy2` an optional depenency

**v2.2.5:**

* Upgraded to Miniconda 4.10.3 in grading images
* Fixed [#272](https://github.com/ucbds-infra/otter-grader/issues/272)

**v2.2.4:**

* Fixed total score printout for the use of the `points_possible` configuration

**v2.2.3:**

* Added `NotebookMetadataTestFile` for reading tests from Jupyter Notebook metadata
* Added optional storage of tests in notebook metadata for Otter Assign (default-off until v3)


* Removed deprecated tool Otter Service
* Added printout of total score to autograder output

**v2.2.2:**

* Added `show_all_public` configuration for grading

**v2.2.1:**

* Added metadata for each test case to Otter Assign format
* Added success and failure messages for test cases
* Added Gmail notifications plugin
* Added timestamps to `otter.Notebook.export` filenames

**v2.2.0:**

* Changed grouping of results to be per-question rather than per-test case

**v2.1.8:**

* Fixed bug in total score calculation when the grade override plugin is used

**v2.1.7:**

* Swapped `IPython.core.inputsplitter.IPythonInputSplitter` for `IPython.core.inputtransformer2.TransformerManager` in `otter.execute.execute_notebook`

**v2.1.6:**

* Fixed `try`/`except` statements in tests per [#228](https://github.com/ucbds-infra/otter-grader/issues/228)
* Added error handling in `GoogleSheetsGradeOverride` plugin for when the Google API hits a rate-limit error

**v2.1.5:**

* Added custom `environment.yml` files in autograder per [#103](https://github.com/ucbds-infra/otter-grader/issues/103)
* Set `display.max_rows` to `None` for pandas to print all rows in summary per [#224](https://github.com/ucbds-infra/otter-grader/issues/224)

**v2.1.4:**

* Added `otter.utils.nullcontext` to be compatible with Python<3.7

**v2.1.3:**

* Added the `notebook_export` plugin event
* Fixed plugin bug resulting from running tests in Otter Assign
* Added creation of plugin collection resulting from Otter Generate for running tests in Otter Assign

**v2.1.2:**

* Added `otter.Notebook.export` format support for Otter Grade
* Fixed tutorial in documentation
* Added `force_save` argument to `otter.Notebook.export` to make notebook force-save optional

**v2.1.1:**

* Fixed `UnboundLocalError` with log in `otter.run.run_autograder.run_autograder`

**v2.1.0:**

* Added `nb_conda_kernels` to template environment.yml
* Fixed duplicate token calls when using Otter Assign to call Otter Generate
* Updated grading image to Miniconda 4.9.2 with Python 3.8
* Changed Otter conda environment name to `otter-env`
* Added `warnings` import to `otter.check.notebook`

**v2.0.8:**

* Passed plugin collection while running tests in Otter Assign
* Fixed adding directories in `files` with Otter Generate

**v2.0.7:**

* Changed `scripts` to `entry_points` in setup.py for Windows compatibility and removed `bin/otter`
* Added `otter.check.utils.save_notebook` for autosaving notebooks on export calls
* Updated OK format to allow `points` key to be a list of length equal to the number of test cases

**v2.0.6:**

* Fixed requirements not found error for R notebooks in Otter Assign
* Removed use of `re` in overriding `Notebook` test directory override in `otter.execute.execute_notebook` by adding `otter.Notebook._test_dir_override`

**v2.0.5:**

* Fixed `NoneType` issue in `PluginCollection.generate_report`

**v2.0.4:**

* Added ignoreable lines in Otter Assign
* Added error handling for log deserialization per [#190](https://github.com/ucbds-infra/otter-grader/issues/190)
* Added plugin data storage per [#191](https://github.com/ucbds-infra/otter-grader/issues/191)

**v2.0.3:**

* Fixed positional arg count in ``otter.plugins.builtin.GoogleSheetsGradeOverride``
* Fixed working directory in ``otter.plugins.builtin.GoogleSheetsGradeOverride`` during Otter Assign

**v2.0.2:**

* Fixed [#185](https://github.com/ucbds-infra/otter-grader/issues/185)

**v2.0.1:**

* Added the `each` key to `points` in question metadata for Otter Assign

**v2.0.0:**

* Changed granularity of results to be test case-by-test case rather than by file
* Added ability to list requirements directly in assignment metadata w/out requirements.txt file
* Unified assignment grading workflow and converted local grading to container-per-submission
* Exposed grading internals for non-containerized grading via `otter run` and `otter.api`
* Added plugins for altering grades and execution, incl. built-in plugins
* Added ignorable cells to Otter Assign
* Added `autograder_files` configuration for Otter Assign
* Added passdown of assignment configurations to Otter Generate from Otter Assign
* Fixed whitespace bug in Assign solution parsing
* Resolved conflicts with `nbconvert>=6.0.0`, removed version pin
* Added `otter.assign.utils.patch_copytree` as a patch for `shutil.copytee` on WSL
* Refactored Otter Generate to use `zipfile` to generate zips
* Refactored CLI to allow creation of programmatic API
* Changed `otter generate autograder` to `otter generate`
* Removed `otter generate token` as all interaction with `otter.generate.token.APIClient` can be handled elsewhere
* Added intercell seeding for R Jupyter Notebooks
* Added `ValueError` on unexpected config in `otter.assign.assignment.Assignment`
* Added `--username`, `--password` flags to Otter Assign and Otter Generate
* Added support for Python files
* Removed `FutureWarning` for deprecated global `hidden` key of OK tests
* Add missing file specifier in environment template

**v1.1.6:**

* Fixed `ZeroDivisionError` when an assignment has 0 points total

**v1.1.5:**

* Fixed error in parsing requirements when using Otter Grade

**v1.1.4:**

* Fixed `KeyError` when kernelspec unparsable from notebook in Otter Assign

**v1.1.3:** 

* Changed Rmd code prompt to `NULL # YOUR CODE HERE` for assignment statements and `# YOUR CODE HERE` for whole-line and block removal

**v1.1.2:**

* Made requirements specification always throw an error if a user-specified path is not found
* Pinned `nbconvert<6.0.0` as a temporary measure due to new templating issues in that release

**v1.1.1:**

* Fixed handling variable name collisions with already-tested test files
* Added `--no-pdfs` flag to Otter Assign

**v1.1.0:**

* Moved Gradescope grading to inside conda env within container due to change in Gradescope's grading image
* Added ability to specify additional tests to be run in cell metadata without need of explicit `Notebook.check` cells

**v1.0.1:**

* Fixed bug with specification of overwriting requirements in Otter Generate

**v1.0.0:**

* Changed structure of CLI into six main commands: `otter assign`, `otter check`, `otter export`, `otter generate`, `otter grade`, and `otter service`
* Added R autograding integrations with autograding package [ottr](https://github.com/ucbds-infra/ottr)
* Added Otter Assign, a forked version of [jassign](https://github.com/okpy/jassign) that works with Otter
* Added Otter Export, a forked version of [nb2pdf](https://github.com/ucbds-infra/nb2pdf) and [gsExport](https://github.com/dibyaghosh/gsExport) for generating PDFs of notebooks
* Added Otter Service, a deployable grading service that students can POST their submissions to
* Added logging to `otter.Notebook` and Otter Check, incl. environment serialization for grading
* Changed filenames inside the package so that names match commands (e.g. `otter/cli.py` is now `otter/grade.py`)
* Added intercell seeding
* Moved all argparse calls into `otter.argparser` and the logic for routing Otter commands to `otter.run`
* Made several fixes to `otter check`, incl. ability to grade notebooks with it
* `otter generate` and `otter grade` now remove tmp directories on failure
* Fixed `otter.ok_parser.CheckCallWrapper` finding and patching instances of `otter.Notebook`
* Changed behavior of hidden test cases to use individual case `"hidden"` key instead of global `"hidden"` key
* Made use of metadata files in `otter grade` optional
* Added `otter_ignore` cell tag to flag a cell to be ignored during notebook execution

**v0.4.8:**

* added import of `IPython.display.display` to `otter/grade.py`
* patched Gradescope metadata parser for group submissions

**v0.4.7:**

* fix relative import issue on Gradescope (again, *sigh*)

**v0.4.6:** re-release of v0.4.5

**v0.4.5:**

* added missing patch of `otter.Notebook.export` in `otter/grade.py`
* added `__version__` global in `otter/__init__.py`
* fixed relative import issue when running on Gradescope
* fixed not finding/rerunning tests on Gradescope with `otter.Notebook.check`

**v0.4.4:**

* fixed template escape bug in `otter/gs_generator.py`

**v0.4.3:**

* fixed dead link in `docs/gradescope.md`
* updated to Python 3.7 in setup.sh for Gradescope
* made `otter` and `otter gen` CLIs find `./requirements.txt` automatically if it exists
* fix bug where GS generator fails if no `-r` flag specified<|MERGE_RESOLUTION|>--- conflicted
+++ resolved
@@ -4,11 +4,8 @@
 
 * Close temporary file handle before removal when checking tests in `otter.Notebook.export`
 * Fixed bug caused by unspecified encoding in Windows JSON loads per [#524](https://github.com/ucbds-infra/otter-grader/issues/524)
-<<<<<<< HEAD
+* Updated autograder zip `setup.sh` file and `r-base` version per [#514](https://github.com/ucbds-infra/otter-grader/issues/514)
 * Fix point value filtering for student tests in Otter Assign per [#503](https://github.com/ucbds-infra/otter-grader/issues/503)
-=======
-* Updated autograder zip `setup.sh` file and `r-base` version per [#514](https://github.com/ucbds-infra/otter-grader/issues/514)
->>>>>>> 471d8a2e
 
 **v4.0.1:**
 
