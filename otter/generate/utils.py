"""Utilities for Otter Generate"""

import os

<<<<<<< HEAD

def zip_folder(zf, path, prefix=""):
=======
def zip_folder(zf, path, prefix="", exclude=[]):
>>>>>>> 5e234c10
    """
    Recursively add the contents of a directory into a ``zipfile.ZipFile``.

    Args:
        zf (``zipfile.ZipFile``): the open zip file object to add to
        path (``str``): an absolute path to the directory to add to the zip file
        prefix (``str``, optional): a prefix to add to the basename of the path for the archive name
    """
    if not os.path.isabs(path):
        raise ValueError("'path' must be absolute path")

    parent_basename = os.path.basename(path)
    for file in os.listdir(path):
        if file in exclude:
            continue
        child_path = os.path.join(path, file)

        if os.path.isfile(child_path):
            arcname = os.path.join(prefix, parent_basename, file)
            zf.write(child_path, arcname=arcname)

        elif os.path.isdir(child_path):
            zip_folder(zf, child_path, prefix=os.path.join(prefix, parent_basename))<|MERGE_RESOLUTION|>--- conflicted
+++ resolved
@@ -2,12 +2,8 @@
 
 import os
 
-<<<<<<< HEAD
 
-def zip_folder(zf, path, prefix=""):
-=======
 def zip_folder(zf, path, prefix="", exclude=[]):
->>>>>>> 5e234c10
     """
     Recursively add the contents of a directory into a ``zipfile.ZipFile``.
 
