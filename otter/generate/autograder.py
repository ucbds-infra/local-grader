--- conflicted
+++ resolved
@@ -126,17 +126,12 @@
 
         os.chdir("./tmp")
 
-<<<<<<< HEAD
-        zip_cmd = ["zip", "-r", os.path.join("..", args.output_path, "autograder.zip"), "run_autograder",
-                "setup.sh", "requirements.txt", "tests", "miniconda_install.sh"]
-=======
         zip_path = os.path.join("..", args.output_path, "autograder.zip")
         if os.path.exists(zip_path):
             os.remove(zip_path)
 
         zip_cmd = ["zip", "-r", zip_path, "run_autograder",
-                "setup.sh", "requirements.txt", "tests"]
->>>>>>> a462b64e
+                "setup.sh", "requirements.txt", "tests", "miniconda_install.sh"]
 
         if args.files:
             zip_cmd += ["files"]
