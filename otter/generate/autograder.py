--- conflicted
+++ resolved
@@ -129,17 +129,13 @@
         pagebreaks = str(not args.no_pagebreaks),
         grade_from_log = str(args.grade_from_log),
         serialized_variables = str(args.serialized_variables),
-<<<<<<< HEAD
-        public_test_multiplier = str(args.public_multiplier),
+        public_multiplier = str(args.public_multiplier),
         language = str(args.lang.lower())
     )
 
     # format setup.sh
     setup_sh = SETUP_SH.render(
         language = str(args.lang.lower())
-=======
-        public_multiplier = str(args.public_multiplier)
->>>>>>> c7efb0bf
     )
 
     # create tmp directory to zip inside
