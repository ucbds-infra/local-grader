"""Utilities for Otter Check"""

import nbformat as nbf
import os
<<<<<<< HEAD
=======
import requests
import sys
>>>>>>> 409e718b
import tempfile
import time
import wrapt

from enum import Enum
from glob import glob
from IPython import get_ipython
from IPython.display import display, Javascript
from subprocess import run, PIPE

from .logs import EventType

from ..utils import import_or_raise, NBFORMAT_VERSION, NOTEBOOK_METADATA_KEY


def save_notebook(filename, timeout=10):
    """
    Force-saves a Jupyter notebook by displaying JavaScript.

    Args:
        filename (``str``): path to notebook file being saved
        timeout (``int`` or ``float``): number of seconds to wait for save before timing-out

    Returns
        ``bool``: whether the notebook was saved successfully
    """
    if get_ipython() is not None:
        orig_mod_time = os.path.getmtime(filename)
        start = time.time()
        display(Javascript("""
            if (typeof Jupyter !== 'undefined') {
                Jupyter.notebook.save_checkpoint();
            }
            else {
                document.querySelector('[data-command="docmanager:save"]').click();
            }
        """))

        while time.time() - start < timeout:
            curr_mod_time = os.path.getmtime(filename)
            if orig_mod_time < curr_mod_time and os.path.getsize(filename) > 0:
                return True

            time.sleep(0.2)

        return False

    return True


def grade_zip_file(zip_path, nb_arcname, tests_dir):
    """
    Grade a submission zip file in a separate process and return the ``GradingResults`` object.
    """
    dill = import_or_raise("dill")

    results_handle, results_path = tempfile.mkstemp(suffix=".pkl")

    try:
        command = [
            sys.executable, "-m", "otter.check.validate_export",
            "--zip-path", zip_path,
            "--nb-arcname", nb_arcname,
            "--tests-dir", tests_dir,
            "--results-path", results_path,
        ]

        # run the command
        results = run(command, stdout=PIPE, stderr=PIPE)

        # TODO: remove
        print(results.stdout.decode("utf-8"))
        print(results.stderr.decode("utf-8"))

        if results.stderr:
            raise RuntimeError(results.stderr)

        with open(results_path, "rb") as f:
            results = dill.load(f)

        return results

    finally:
        os.close(results_handle)
        os.remove(results_path)


class IPythonInterpreter(Enum):
    """
    An enum of different types of IPython interpreters.
    """

    class Interpreter:
        """
        A class representing a flavor of IPython interpreter.

        Contains attributes for an importable name substring (used to check which interpreter is
        running) and a display name for error messages and the like.
        """

        def __init__(self, check_str, display_name):
            self.check_str = check_str
            self.display_name = display_name

        def running(self):
            """
            Determine whether this interpreter is currently running by checking the string
            representation of the return value of ``IPython.get_ipython``.

            Returns:
                ``bool``: whether this interpreter is running
            """
            return self.check_str in str(get_ipython())

    COLAB = Interpreter("google.colab", "Google Colab")
    """the Google Colab interpreter"""

    PYOLITE = Interpreter("pyolite.", "Jupyterlite")
    """the JupyterLite interpreter"""


def incompatible_with(interpreter, throw_error = True):
    """
    Create a decorator indicating that a method is incompatible with a specific interpreter.
    """
    @wrapt.decorator
    def incompatible(wrapped, self, args, kwargs):
        """
        A decorator that raises an error or performs no action (depending on ``throw_error``) if the
        wrapped function is called in an environment running on the specified interpreter.
        """
        if self._interpreter is interpreter:
            if throw_error:
                raise RuntimeError(f"This method is not compatible with {interpreter.value.display_name}")
            else:
                return
        return wrapped(*args, **kwargs)

    return incompatible


@wrapt.decorator
def grading_mode_disabled(wrapped, self, args, kwargs):
    """
    A decorator that returns without calling the wrapped function if the ``Notebook`` grading mode
    is enabled.
    """
    if type(self)._grading_mode:
        return
    return wrapped(*args, **kwargs)


# TODO: use this class to replace tuple return values in logs_event
# class LoggedEventReturnValue:
#     def __init__(self, return_value, results=None, shelve_env=None):
#         self.return_value = return_value
#         self.results = results
#         self.shelve_env = shelve_env


def logs_event(event_type):
    """
    A decorator that ensures each call is logged in the Otter log with type ``event_type``.

    Events logging a ``EventType.CHECK`` should return a 3-tuple of the question name, the
    ``TestFile`` and an environment to shelve. All other methods should just return their 
    default return value, which will be logged.
    """
    @wrapt.decorator        
    def event_logger(wrapped, self, args, kwargs):
        """
        Runs a method, catching any errors and logging the call. Returns the return value
        of the function, unless ``EventType.CHECK`` is used, in which case the return value
        is assumed to be a 3-tuple and the second value in the tuple is returned.
        """
        try:
            if event_type == EventType.CHECK:
                question, results, shelve_env = wrapped(*args, **kwargs)

            else:
                results = wrapped(*args, **kwargs)
                shelve_env = {}
                question = None

        except Exception as e:
            self._log_event(event_type, success=False, error=e)
            raise e

        else:
            self._log_event(event_type, results=results, question=question, shelve_env=shelve_env)

        return results

    return event_logger


def list_available_tests(tests_dir, nb_path):
    """
    Get a list of available questions by searching the tests directory (if present) or the notebook
    metadata.

    Args:
        tests_dir (``str``): the path to the tests directory
        nb_path (``str``): the path to the notebook

    Returns:
        ``list[str]``: the sorted list of question names
    """
    get_stem = lambda p: os.path.splitext(os.path.basename(p))[0]

    if tests_dir and os.path.isdir(tests_dir):
        tests = [get_stem(file) for file in glob(os.path.join(tests_dir, "*.py")) \
            if file != "__init__.py"]

    else:
        if nb_path is None:
            raise ValueError("Tests directory does not exist and no notebook path provided")

        nb = nbf.read(nb_path, as_version=NBFORMAT_VERSION)
        tests = list(nb["metadata"][NOTEBOOK_METADATA_KEY]["tests"].keys())

    return sorted(tests)


def resolve_test_info(tests_dir, nb_path, tests_url_prefix, question):
    """
    Determine the test path and test name.

    If ``tests_url_prefix`` is specified, the test file is downloaded from the URL
    ``{tests_url_prefix}/{question}.py`` and saved to the file ``{tests_dir}/{question}.py``. If
    ``tests_dir`` does not already exist, it is created.

    Args:
        tests_dir (``str``): the path to the directory of tests
        nb_path (``str``): the path to the notebook
        tests_url_prefix (``str | None``): the prefix of a URL to the test file
        question (``str``): the question name

    Returns:
        ``tuple[str, str]``: the test path and test name
    """
    if tests_url_prefix is not None:
        if not IPythonInterpreter.PYOLITE.value.running():
            raise ValueError("Downloading test files from URLs is only supported on JupyterLite")

        pyodide = import_or_raise("pyodide")

        test_url = f"{tests_url_prefix}{'/' if not tests_url_prefix.endswith('/') else ''}{question}.py"
        text = pyodide.open_url(test_url).getvalue()

        os.makedirs(tests_dir, exist_ok=True)

        test_path = os.path.join(tests_dir, f"{question}.py")
        test_name = None

        with open(test_path, "w+") as f:
            f.write(text)

    elif tests_dir and os.path.isdir(tests_dir):
        if not os.path.isfile(os.path.join(tests_dir, question + ".py")):
            raise FileNotFoundError(f"Test {question} does not exist")

        test_path = os.path.join(tests_dir, question + ".py")
        test_name = None

    else:
        if nb_path is None:
            raise ValueError("Tests directory does not exist and no notebook path provided")

        test_path = nb_path
        test_name = question

    return test_path, test_name<|MERGE_RESOLUTION|>--- conflicted
+++ resolved
@@ -2,11 +2,8 @@
 
 import nbformat as nbf
 import os
-<<<<<<< HEAD
-=======
 import requests
 import sys
->>>>>>> 409e718b
 import tempfile
 import time
 import wrapt
