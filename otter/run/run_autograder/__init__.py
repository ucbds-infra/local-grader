--- conflicted
+++ resolved
@@ -44,7 +44,6 @@
     runner = create_runner(config, autograder_dir=autograder_dir, **kwargs)
     runner.ag_config._otter_run = otter_run
 
-<<<<<<< HEAD
     ctx = nullcontext()
     if runner.ag_config.log_level is not None:
         ctx = loggers.level_context(runner.ag_config.log_level)
@@ -100,7 +99,7 @@
 
         df = pd.DataFrame(output["tests"])
 
-        if runner.ag_config.print_score:
+        if runner.ag_config.print_score  and "score" in df.columns:
             total, possible = df["score"].sum(), df["max_score"].sum()
             if "score" in output:
                 total, possible = output["score"], runner.ag_config.points_possible or possible
@@ -116,74 +115,4 @@
             if "status" in df.columns:
                 df.drop(columns=["status"], inplace=True)
 
-            print_output(df)
-=======
-    if runner.get_option("log_level") is not None:
-        loggers.set_level(runner.get_option("log_level"))
-        # TODO: log above calls
-        # TODO: use loggers.level_context
-
-    if runner.get_option("logo"):
-        # ASCII 8207 is an invisible non-whitespace character; this should prevent gradescope from
-        # incorrectly left-stripping the whitespace at the beginning of the logo
-        print_output(f"{chr(8207)}\n", LOGO_WITH_VERSION, "\n", sep="")
-
-    abs_ag_path = os.path.abspath(runner.get_option("autograder_dir"))
-    with chdir(abs_ag_path):
-        try:
-            if runner.get_option("zips"):
-                with chdir("./submission"):
-                    zips = glob("*.zip")
-                    if len(zips) > 1:
-                        raise OtterRuntimeError("More than one zip file found in submission and 'zips' config is true")
-
-                    with zipfile.ZipFile(zips[0])  as zf:
-                        zf.extractall()
-
-            runner.prepare_files()
-            scores = runner.run()
-            with open("results/results.pkl", "wb+") as f:
-                    dill.dump(scores, f)
-
-            output = scores.to_gradescope_dict(runner.get_config())
-
-        except OtterRuntimeError as e:
-            output = {
-                "score": 0,
-                "stdout_visibility": "hidden",
-                "tests": [
-                    {
-                        "name": "Autograder Error",
-                        "output": f"Otter encountered an error when grading this submission:\n\n{e}",
-                    },
-                ],
-            }
-            raise e
-
-        finally:
-            if "output" in vars():
-                with open("./results/results.json", "w+") as f:
-                    json.dump(output, f, indent=4)                
-
-    print_output("\n\n", end="")
-
-    df = pd.DataFrame(output["tests"])
-
-    if runner.get_option("print_score") and "score" in df.columns:
-        total, possible = df["score"].sum(), df["max_score"].sum()
-        if "score" in output:
-            total, possible = output["score"], runner.get_option("points_possible") or possible
-        perc = total / possible * 100
-        print_output(f"Total Score: {total:.3f} / {possible:.3f} ({perc:.3f}%)\n")
-
-    if runner.get_option("print_summary"):
-        pd.set_option("display.max_rows", None)  # print all rows of the dataframe
-        if "output" in df.columns:
-            df.drop(columns=["output"], inplace=True)
-        if "visibility" in df.columns:
-            df.drop(columns=["visibility"], inplace=True)
-        if "status" in df.columns:
-            df.drop(columns=["status"], inplace=True)
-
-        print_output(df)
->>>>>>> e31415bc
+            print_output(df)