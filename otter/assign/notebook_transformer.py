"""Master notebook transformer for Otter Assign"""

import copy
import nbformat

from .assignment import Assignment
from .blocks import BlockType, get_cell_config, is_assignment_config_cell, is_block_boundary_cell
from .cell_factory import CellFactory
from .feature_toggle import FeatureToggle
from .plugins import replace_plugins_with_calls
from .question_config import QuestionConfig
from .r_adapter import rmarkdown_converter
from .r_adapter.cell_factory import RCellFactory
from .solutions import (
    has_seed,
    SOLUTION_CELL_TAG,
    overwrite_seed_vars,
    strip_ignored_lines,
    strip_solutions_and_output,
)
from .tests_manager import AssignmentTestsManager
<<<<<<< HEAD
from .utils import (
    add_tag,
    add_assignment_name_to_notebook,
    add_require_no_pdf_ack_to_notebook,
    AssignNotebookFormatException,
    get_source,
    is_cell_type,
    is_ignore_cell,
    lock,
    remove_cell_ids,
)
=======
from .utils import add_tag, add_assignment_name_to_notebook, AssignNotebookFormatException, \
    get_source, is_cell_type, is_ignore_cell, lock
>>>>>>> 7a27a89c


class NotebookTransformer:
    """
    A transformer for master notebooks that converts them to autograder- and
    student-formatted notebooks.

    A note on terminology: An *autograder-formatted* notebook is the same as the master notebook but
    with all metadata and structural cells removed, and cells that set up and use Otter's client
    package (e.g. init cells, check cells, etc.) added. A *student-formatted* notebook is the same
    as an autograder-formatted notebook but has had its solutions and hidden tests stripped. (The
    conversion from an autograder-formatted notebook to a student-formatted notebook is not actually
    handled in this class but in the TransformedNotebookContainer class.)

    Args:
        assignment (``otter.assign.assignment.Assignment``): the assignment config
        tests_mgr (``otter.assign.tests_manager.AssignmentTestsManager``): the tests manager to
            populate
    """

    assignment: Assignment
    """the assignment config"""

    cell_factory: CellFactory
    """a factory for various kinds of cells for using Otter's client package"""

    tests_mgr: AssignmentTestsManager
    """the tests manager to populate"""

    def __init__(self, assignment, tests_mgr):
        self.assignment = assignment
        self.cell_factory = (RCellFactory if self.assignment.is_r else CellFactory)(self.assignment)
        self.tests_mgr = tests_mgr

    def add_export_tag_to_cell(self, cell, end=False):
        """
        Add an HTML comment to open or close question export for PDF filtering to the top of
        ``cell``. ``cell`` should be a Markdown cell.

        Args:
            cell (``nbformat.NotebookNode``): the cell to add the close export to

        Returns:
            ``nbformat.NotebookNode``: a copy of ``cell`` with the close export comment at the top
        """
        if not FeatureToggle.PDF_FILTERING_COMMENTS.value.is_enabled(self.assignment):
            return cell

        cell = copy.deepcopy(cell)
        source = get_source(cell)
        tag = "<!-- " + ("END" if end else "BEGIN") + " QUESTION -->"
        source = [tag, ""] + source
        cell['source'] = "\n".join(source)
        lock(cell)
        return cell

    @staticmethod
    def add_point_value_info_to_cell(cell, points):
        """
        Add the point value information to the provided cell, returning a copy.

        Args:
            cell (``nbformat.NotebookNode``): the cell to add to
            points (``int | float``): the point value of the question

        Returns:
            ``nbformat.NotebookNode``: a copy of ``cell`` with the point value
        """
        cell = copy.deepcopy(cell)
        source = get_source(cell)
        source.extend(["", f"_Points:_ {points}"])
        cell["source"] = "\n".join(source)
        return cell

    def transform_notebook(self, nb) -> "TransformedNotebookContainer":
        """
        Transform a master notebook into an autograder-formatted notebook.

        Args:
            nb (``nbformat.NotebookNode``): the master notebook

        Returns:
            ``TransformedNotebookContainer``: the autograder-formatted notebook
        """
        transformed_cells = self._get_transformed_cells(nb['cells'])

        if self.assignment.init_cell:
            transformed_cells = self.cell_factory.create_init_cells() + transformed_cells

        if self.assignment.check_all_cell:
            transformed_cells += self.cell_factory.create_check_all_cells()

        if self.assignment.export_cell:
            transformed_cells += self.cell_factory.create_export_cells()

        transformed_nb = copy.deepcopy(nb)
        transformed_nb['cells'] = transformed_cells

        # replace plugins
        transformed_nb = replace_plugins_with_calls(transformed_nb)

        # strip out ignored lines
        transformed_nb = strip_ignored_lines(transformed_nb)

        add_assignment_name_to_notebook(transformed_nb, self.assignment)

        add_require_no_pdf_ack_to_notebook(transformed_nb, self.assignment)

        return TransformedNotebookContainer(transformed_nb, self)

    def _get_transformed_cells(self, cells):
        """
        Takes in a list of cells from the master notebook and returns a list of cells for the
        autograder notebook.

        Args:
            cells (``list[nbformat.NotebookNode]``): the cells of the master notebook

        Returns:
            ``list[nbformat.NotebookNode]``: the cells of the autograder notebook
        """
        curr_block = []  # allow nested blocks
        transformed_cells = []

        question, has_prompt, no_solution, last_question_md_cell = None, False, False, None

        solution_has_md_cells, prompt_insertion_index = False, None

        need_begin_export, need_end_export = False, False

        for i, cell in enumerate(cells):
            if is_ignore_cell(cell):
                continue

            # check for assignment config
            if is_assignment_config_cell(cell):
                config = get_cell_config(cell)
                if config.get("config_file"):
                    self.assignment.load_config_file(config["config_file"])
                self.assignment.update(config)
                continue

            # check for an end to the current block
            if len(curr_block) > 0 and is_block_boundary_cell(cell, curr_block[-1], end=True):
                block_type = curr_block.pop()  # remove the block

                if block_type is BlockType.QUESTION:

                    if question.manual or question.export:
                        need_end_export = True

                    # generate a check cell if necessary
                    if self.tests_mgr.has_tests(question):
                        check_cells = self.cell_factory.create_check_cells(question)

                        # only add to notebook if there's a response cell or if there are public tests;
                        # don't add cell if the 'check_cell' key of question is false
                        if (not no_solution or self.tests_mgr.any_public_tests(question)) and \
                                question.check_cell:
                            transformed_cells.extend(check_cells)

                    # add points to question cell if specified
                    if self.assignment.show_question_points and last_question_md_cell is not None:
                        points = self.tests_mgr.determine_question_point_value(question)
                        transformed_cells[last_question_md_cell] = \
                            self.add_point_value_info_to_cell(
                                transformed_cells[last_question_md_cell], points)

                    question, has_prompt, no_solution, last_question_md_cell = \
                        None, False, False, None
                    solution_has_md_cells, prompt_insertion_index = False, None

                elif block_type is BlockType.SOLUTION:
                    if not has_prompt and solution_has_md_cells:
                        if prompt_insertion_index is None:
                            raise RuntimeError("Could not find prompt insertion index")
                        transformed_cells.insert(
                            prompt_insertion_index, CellFactory.create_markdown_response_cell())
                        has_prompt = True

                continue  # if this is an end to the last nested block, we're OK

            # check for invalid block ends
            for block_type in BlockType:
                if is_block_boundary_cell(cell, block_type, end=True):

                    # if a child is missing an end block cell, raise an error
                    if block_type in curr_block:
                        raise AssignNotebookFormatException(
                            f"Found an end {block_type.value} cell with an un-ended child " + \
                                f"{curr_block[-1].value} block", question, i)

                    # otherwise raise an error for an end with no begin
                    else:
                        raise AssignNotebookFormatException(
                            f"Found an end {block_type.value} cell with no begin block cell",
                            question, i)

            # check for begin blocks
            found_begin = False
            for block_type in BlockType:
                if is_block_boundary_cell(cell, block_type):
                    found_begin = True
                    break

            if found_begin:
                if len(curr_block) == 0 and block_type is not BlockType.QUESTION:
                    raise AssignNotebookFormatException(
                        f"Found a begin {block_type.value} cell outside a question", 
                        question, i)
                elif len(curr_block) > 0 and block_type is BlockType.QUESTION:
                    raise AssignNotebookFormatException(
                        f"Found a begin {block_type.value} cell inside another question", 
                        question, i)
                elif len(curr_block) > 1:
                    raise AssignNotebookFormatException(
                        f"Found a begin {block_type.value} cell inside a {curr_block[-1].value} " \
                            "block", question, i)
                elif block_type is BlockType.PROMPT and has_prompt:
                    # has_prompt was set by the solution block
                    raise AssignNotebookFormatException(
                        "Found a prompt block after a solution block", question, i)

                # if not an invalid begin cell, update state
                if block_type is BlockType.PROMPT:
                    has_prompt = True

                elif block_type is BlockType.SOLUTION and not has_prompt:
                    prompt_insertion_index = len(transformed_cells)

                elif block_type is BlockType.TESTS and not has_prompt:
                    no_solution = True

                elif block_type is BlockType.QUESTION:
                    question_config = get_cell_config(cell)
                    if not isinstance(question_config, dict):
                        raise AssignNotebookFormatException(
                            "Found a begin question cell with no config", None, i)

                    question = QuestionConfig(question_config)
                    if question.manual or question.export:
                        need_begin_export = True

                curr_block.append(block_type)
                continue

            # if in a block, process the current cell
            if len(curr_block) > 0:
                if curr_block[-1] == BlockType.TESTS:
                    if not is_cell_type(cell, "code"):
                        raise AssignNotebookFormatException(
                            "Found a non-code cell in tests block", question, i)
                    self.tests_mgr.read_test(cell, question)
                    continue

                elif curr_block[-1] == BlockType.SOLUTION:
                    cell = add_tag(cell, SOLUTION_CELL_TAG)

                    if is_cell_type(cell, "markdown"):
                        solution_has_md_cells = True

                elif curr_block[-1] == BlockType.QUESTION and is_cell_type(cell, "markdown"):
                    last_question_md_cell = len(transformed_cells)

            # add export tags if needed
            export_delim_cell = None
            if need_begin_export:
                if is_cell_type(cell, "markdown"):
                    cell = self.add_export_tag_to_cell(cell)
                elif FeatureToggle.PDF_FILTERING_COMMENTS.value.is_enabled(self.assignment):
                    export_delim_cell = nbformat.v4.new_markdown_cell()
                    export_delim_cell = self.add_export_tag_to_cell(export_delim_cell)
                need_begin_export = False
            if need_end_export:
                if is_cell_type(cell, "markdown"):
                    cell = self.add_export_tag_to_cell(cell, end=True)
                elif FeatureToggle.PDF_FILTERING_COMMENTS.value.is_enabled(self.assignment):
                    if export_delim_cell is None:
                        export_delim_cell = nbformat.v4.new_markdown_cell()
                    export_delim_cell = self.add_export_tag_to_cell(export_delim_cell, end=True)
                need_end_export = False

            if export_delim_cell is not None:
                transformed_cells.append(export_delim_cell)

            if has_seed(cell):
                self.assignment.seed_required = True

            # if this cell is part of the question text, lock it
            if len(curr_block) == 1:
                lock(cell)

            # this is just a normal cell so add it to transformed_cells
            transformed_cells.append(cell)

        # if the last cell was the end of a manually-graded question, add a close export tag
        if need_end_export:
            transformed_cells.append(
                self.add_export_tag_to_cell(nbformat.v4.new_markdown_cell(), end=True))

        return transformed_cells


class TransformedNotebookContainer:
    """
    A container for the autograder notebook returned by ``NotebookTransformer.transform_notebook``
    that contains logic for writing the notebook file (both autograder and student versions) and
    the test files.

    Args:
        transformed_nb (``nbformat.NotebookNode``): the autograder notebook
        nb_transformer (``NotebookTransformer``): the notebook transformer used to create
            ``transformed_nb``
    """

    transformed_nb: nbformat.NotebookNode
    """the autograder notebook"""

    nb_transformer: NotebookTransformer
    """the notebook transformer used to create ``transformed_nb``"""

    def __init__(self, transformed_nb, nb_transformer):
        self.transformed_nb = transformed_nb
        self.nb_transformer = nb_transformer

    def _get_sanitized_nb(self):
        """
        Return a copy of ``self.transformed_nb`` with solutions and outputs stripped and seed
        variables replaced.

        Returns:
            ``nbformat.NotebookNode``: the student notebook
        """
        nb = strip_solutions_and_output(self.transformed_nb)
        if self.nb_transformer.assignment.seed.variable:
            nb = overwrite_seed_vars(
                nb,
                self.nb_transformer.assignment.seed.variable,
                self.nb_transformer.assignment.seed.student_value,
            )
        return nb

    def write_transformed_nb(self, output_path, sanitize):
        """
        Write the transformed notebook (either as an autograder or student notebook) to the
        specified file, converting to R Markdown if necessary.

        Args:
            output_path (``pathlib.Path | str``): the path at which to write the notebook
            sanitize (``bool``): whether to sanitize the notebook (i.e. write the student version)
        """
        nb = self._get_sanitized_nb() if sanitize else self.transformed_nb
        if self.nb_transformer.assignment.is_rmd:
            rmarkdown_converter.write_as_rmd(nb, str(output_path), not sanitize)
        else:
            try:
                from nbformat.validator import normalize
            except ImportError:
                normalize = lambda nb: (0, nb)

            _, nb = normalize(nb)
            nbformat.write(nb, str(output_path))

    def write_tests(self, tests_dir, include_hidden, force_files):
        """
        Write the tests, either to the notebook metadata or files in ``tests_dir`` as indicated by
        the assignment config.

        Args:
            tests_dir (``pathlib.Path | str | None``): the path to the directory of tests, if any
            include_hidden (``bool``): whether to include hidden test cases
            force_files (``bool``): whether to force writing the tests as files (overriding the
                assignment config)
        """
        self.nb_transformer.tests_mgr.write_tests(
            self.transformed_nb,
            tests_dir,
            include_hidden=include_hidden,
            force_files=force_files,
        )<|MERGE_RESOLUTION|>--- conflicted
+++ resolved
@@ -19,7 +19,6 @@
     strip_solutions_and_output,
 )
 from .tests_manager import AssignmentTestsManager
-<<<<<<< HEAD
 from .utils import (
     add_tag,
     add_assignment_name_to_notebook,
@@ -29,12 +28,7 @@
     is_cell_type,
     is_ignore_cell,
     lock,
-    remove_cell_ids,
 )
-=======
-from .utils import add_tag, add_assignment_name_to_notebook, AssignNotebookFormatException, \
-    get_source, is_cell_type, is_ignore_cell, lock
->>>>>>> 7a27a89c
 
 
 class NotebookTransformer:
