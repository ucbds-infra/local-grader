"""Execution of a submission through log deserialization"""

import re

try:
    from IPython.core.inputtransformer2 import TransformerManager
    _IPYTHON_7 = True
except ImportError:
    from IPython.core.inputsplitter import IPythonInputSplitter
    _IPYTHON_7 = False
from unittest import mock

from ..utils import get_variable_type


def execute_log(nb, log, check_results_list_name="check_results_secret", initial_env=None, 
                ignore_errors=False, cwd=None, test_dir=None, variables=None):
    """
    Execute a notebook from logged environments and return the global environment that results.

    If ``ignore_errors`` is true, exceptions are swallowed.

    Args:
        nb (``nbformat.NotebookNode``): the notebook to execute
        log (``otter.check.logs.Log``): log from notebook execution
        check_results_list_name (``str``, optional): the name of the list to collect check results in
        initial_env (``str``, optional): name of initial environment
        ignore_errors (``bool``, optional): whether exceptions should be ignored
        cwd (``str``, optional): working directory of execution to be appended to ``sys.path`` in 
            grading environment
        test_dir (``str``, optional): path to directory of tests in grading environment
        variables (``dict``, optional): map of variable names -> type string to check type of deserialized
            object to prevent arbitrary code from being put into the environment

    Results:
        ``dict``: global environment resulting from executing all code of the input notebook
    """
    if initial_env:
        global_env = initial_env.copy()
    else:
        global_env = {}

    if test_dir:
        source = f"import otter\ngrader = otter.Notebook(\"{test_dir}\")\n"
    else:
        source = f"import otter\ngrader = otter.Notebook()\n"

    if cwd:
        source +=  f"import sys\nsys.path.append(\"{cwd}\")\n"

    logged_questions = []
    m = mock.mock_open()
    with mock.patch("otter.Notebook._log_event", m):  # TODO: switch to grading_mode
        exec(source, global_env)

        for cell in nb['cells']:
            if cell['cell_type'] == 'code':
                # transform the input to executable Python
                # FIXME: use appropriate IPython functions here
<<<<<<< HEAD
                if _IPYTHON_7:
                    isp = TransformerManager()

                else:
                    isp = IPythonInputSplitter(line_input_checker=False)

                # TODO: use otter.utils.get_source
=======
                isp = IPythonInputSplitter(line_input_checker=False)

>>>>>>> 7d0e4991
                code_lines = []
                cell_source_lines = cell['source']
                source_is_str_bool = False
                if isinstance(cell_source_lines, str):
                    source_is_str_bool = True
                    cell_source_lines = cell_source_lines.split('\n')

                # only execute import statements
                # TODO: this is a horrible implementation, make it better! maybe use an AST and
                # astunparse?
                cell_source_lines = [re.sub(r"^\s+", "", l) for l in cell_source_lines if "import" in l]                                

                for line in cell_source_lines:
                    try:
                        exec(line, global_env)

                    except:
                        if not ignore_errors:
                            raise

        for entry in log.question_iterator():
            shelf = entry.unshelve(global_env)

            if variables is not None:
                for k, v in shelf.items():
                    full_type = get_variable_type(v)
                    if not (k in variables and variables[k] == full_type):
                        del shelf[k]
                        print(f"Found variable of different type than expected: {k}")

            global_env.update(shelf)
            global_env[check_results_list_name].append(
                global_env["grader"].check(entry.question, global_env=global_env))
            logged_questions.append(entry.question)

    print("Questions executed from log: {}".format(", ".join(logged_questions)))

    return global_env<|MERGE_RESOLUTION|>--- conflicted
+++ resolved
@@ -57,7 +57,6 @@
             if cell['cell_type'] == 'code':
                 # transform the input to executable Python
                 # FIXME: use appropriate IPython functions here
-<<<<<<< HEAD
                 if _IPYTHON_7:
                     isp = TransformerManager()
 
@@ -65,10 +64,6 @@
                     isp = IPythonInputSplitter(line_input_checker=False)
 
                 # TODO: use otter.utils.get_source
-=======
-                isp = IPythonInputSplitter(line_input_checker=False)
-
->>>>>>> 7d0e4991
                 code_lines = []
                 cell_source_lines = cell['source']
                 source_is_str_bool = False
