--- conflicted
+++ resolved
@@ -21,11 +21,7 @@
 sklearn
 nb2pdf
 tornado==5.1.1
-<<<<<<< HEAD
-otter-grader==0.3.5
-=======
 otter-grader==0.3.7
->>>>>>> 5c662151
 """
 
 SETUP_SH = """#!/usr/bin/env bash
