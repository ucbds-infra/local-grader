"""Classes for working with test files and test results"""

import json
import math
import nbformat as nbf
import os
import pickle
import traceback

from typing import Any, Dict, List, Optional

from .abstract_test import TestCase, TestCaseResult, TestFile
from .exception_test import ExceptionTestFile, test_case
from .metadata_test import NotebookMetadataExceptionTestFile, NotebookMetadataOKTestFile
from .ok_test import OKTestFile
from .ottr_test import OttrTestFile

<<<<<<< HEAD
from ..check.logs import QuestionNotInLogException
from ..nbmeta_config import NBMetadataConfig, OK_FORMAT_VARNAME
=======
from ..utils import NBFORMAT_VERSION, NOTEBOOK_METADATA_KEY, QuestionNotInLogException
>>>>>>> e31415bc


__all__ = [
    "create_test_file",
    "GradingResults",
    "test_case",
    "TestCase",
    "TestFile",
]


def create_test_file(
    path: str,
    nbmeta_config: NBMetadataConfig,
    test_name: Optional[str] = None,
) -> TestFile:
    """
    Read a test file or a notebook file and determine the correct ``TestFile`` subclass for this test.

    If ``path`` is not a notebook, the file is executed as a Python script and a global variable is
    used to determine whether the test is OK-formatted or not.

    Args:
        path (``str``): the path to the test file or notebook
        test_name (``str``, optional): the name of the test in the notebook metadata, if ``path`` is
            the path to a Jupyter notebook

    Returns:
        ``TestFile``: an instance of the correct test file

    Raises:
        ``ValueError``: if there is no test name specified and ``path`` is a notebook file
        ``RuntimeError``: if the test file does not define the ``OK_FORMAT`` global variable
    """
    if os.path.splitext(path)[1] == ".ipynb":
        if test_name is None:
            raise ValueError("You must specify a test name when using notebook metadata tests")

        if nbmeta_config.ok_format:
            return NotebookMetadataOKTestFile.from_nbmeta_config(path, nbmeta_config, test_name)

        else:
            return NotebookMetadataExceptionTestFile.from_nbmeta_config(
                path, nbmeta_config, test_name)

    env = {}
    with open(path) as f:
        exec(f.read(), env)

    if OK_FORMAT_VARNAME not in env:
        raise RuntimeError(
            f"Malformed test file: does not define the global variable '{OK_FORMAT_VARNAME}'")

    if env[OK_FORMAT_VARNAME]:
        return OKTestFile.from_file(path)

    else:
        return ExceptionTestFile.from_file(path)


class GradingResults:
    """
    Stores and wrangles test result objects

    Initialize with a list of ``otter.test_files.abstract_test.TestFile`` subclass objects and 
    this class will store the results as named tuples so that they can be accessed/manipulated easily. 
    Also contains methods to put the results into a nice ``dict`` format or into the correct format 
    for Gradescope.

    Args:
        results (``list[TestFile]``): the list of test file objects summarized in this grade
    """

    results: Dict[str, TestFile]
    """maps test/question names to their ``TestFile`` objects (which store the results)"""

    output: Optional[str]
    """a string to include in the output field for Gradescope"""

    all_hidden: bool
    """whether all results should be hidden from the student on Gradescope"""

    pdf_error: Optional[Exception]
    """
    an error thrown while generating/submitting a PDF of the submission to display to students in
    the Gradescope results
    """

    notebook: Optional[nbf.NotebookNode]
    """the executed notebook with outputs that gave these results"""

    _plugin_data: Dict[str, Any]
    """data requested to be stored in the results by plugins"""

    def __init__(self, test_files: List[TestFile], notebook: Optional[nbf.NotebookNode] = None):
        self.results = {tf.name: tf for tf in test_files}
        self.output = None
        self.all_hidden = False
        self.pdf_error = None
        self.notebook = notebook
<<<<<<< HEAD
        self._plugin_data = {}
=======
        self._catastrophic_error = None
>>>>>>> e31415bc

    def __repr__(self):
        return self.summary()

    @classmethod
    def from_ottr_json(cls, ottr_output):
        """
        Creates a ``GradingResults`` object from the JSON output of Ottr (Otter's R client).

        Args:
            ottr_output (``str``): the JSON output of Ottr as a string

        Returns:
            ``GradingResults``: the Ottr grading results
        """
        test_file_results = json.loads(ottr_output)["test_file_results"]
        test_files = []
        for tfr in test_file_results:
            test_cases, test_case_results = [], []

            for tcr in tfr["test_case_results"]:
                tc = tcr["test_case"]
                test_cases.append(TestCase(
                    name = tc["name"],
                    body = tc["code"],
                    hidden = tc["hidden"],
                    points = tc["points"],
                    success_message = tc["success_message"],
                    failure_message = tc["failure_message"],
                ))
                test_case_results.append(TestCaseResult(
                    test_case = test_cases[-1],
                    message = tcr["error"],
                    passed = tcr["passed"],
                ))

            # fix the point values in each test case
            test_cases = TestFile.resolve_test_file_points(tfr.get("points"), test_cases)

            # TestFile.resolve_test_file_points returns a copy of each TestCase, so update the
            # TestCaseResults
            for tc, tcr in zip(test_cases, test_case_results):
                tcr.test_case = tc

            test_file = OttrTestFile(
                name = os.path.splitext(os.path.basename(tfr["filename"]))[0],
                path = tfr["filename"],
                test_cases = test_cases,
            )
            test_file.test_case_results = test_case_results

            test_files.append(test_file)

        return cls(test_files)

    @classmethod
    def without_results(cls, e):
        """
        Creates an empty results object that represents an execution failure during autograding.

        The returned results object will alert students and instructors to this failure, providing
        the error message and traceback to instructors, and report a score of 0 on Gradescope.

        Args:
            e (``Exception``): the error that was thrown

        Returns:
            ``GradingResults``: the results object
        """
        instc = cls([])
        instc._catastrophic_error = e
        return instc

    @property
    def test_files(self):
        """
        ``list[TestFile]``: the names of all test files tracked in these grading results
        """
        return list(self.results.keys())

    @property
    def total(self):
        """
        ``int | float``: the total points earned
        """
        return sum(tr.score for tr in self.results.values())

    @property
    def possible(self):
        """
        ``int | float``: the total points possible
        """
        return sum(tr.possible for tr in self.results.values())

    @property
    def passed_all_public(self):
        """
        ``bool``: whether all public tests in these results passed
        """
        return all(tr.passed_all_public for tr in self.results.values())

    def get_result(self, test_name):
        """
        Returns the ``TestFile`` corresponding to the test with name ``test_name``

        Args:
            test_name (``str``): the name of the desired test

        Returns:
            ``TestFile``: the graded test file object
        """
        return self.results[test_name]

    def get_score(self, test_name):
        """
        Returns the score of a test tracked by these results

        Args:
            test_name (``str``): the name of the test

        Returns:
            ``int`` or ``float``: the score
        """
        result = self.results[test_name]
        return result.score

    def update_score(self, test_name, new_score):
        """
        Override the score for the specified test file.

        Args:
            test_name (``str``): the name of the test file
            new_score (``int | float``): the new score
        """
        self.results[test_name].update_score(new_score)

    def set_output(self, output):
        """
        Updates the ``output`` field of the results JSON with text relevant to the entire submission.
        See https://gradescope-autograders.readthedocs.io/en/latest/specs/ for more information.

        Args:
            output (``str``): the output text
        """
        self.output = output

    def clear_results(self):
        """
        Empties the dictionary of results.
        """
        self.results = {}

    def hide_everything(self):
        """
        Indicates that all results should be hidden from students on Gradescope.
        """
        self.all_hidden = True

    def set_plugin_data(self, plugin_name, data):
        """
        Stores plugin data for plugin ``plugin_name`` in the results. ``data`` must be picklable.

        Args:
            plugin_name (``str``): the importable name of a plugin
            data (any): the data to store; must be serializable with ``pickle``
        """
        try:
            pickle.dumps(data)
        except:
            raise ValueError(f"Data was not picklable: {data}")
        self._plugin_data[plugin_name] = data

    def get_plugin_data(self, plugin_name, default=None):
        """
        Retrieves data for plugin ``plugin_name`` in the results.

        This method uses ``dict.get`` to retrive the data, so a ``KeyError`` is never raised if
        ``plugin_name`` is not found; rather, it returns ``None``.

        Args:
            plugin_name (``str``): the importable name of a plugin
            default (any): a default value to return if ``plugin_name`` is not found

        Returns:
            any: the data stored for ``plugin_name`` if found
        """
        return self._plugin_data.get(plugin_name, default)

    def set_pdf_error(self, error: Exception):
        """
        Set a PDF generation error to be displayed as a failed (0-point) test on Gradescope.

        Args:
            error (``Exception``): the error thrown
        """
        self.pdf_error = error

    def verify_against_log(self, log, ignore_hidden=True) -> List[str]:
        """
        Verifies these scores against the results stored in this log using the results returned by 
        ``Log.get_results`` for comparison. A discrepancy occurs if the scores differ by more than
        the default tolerance of ``math.isclose``. If ``ignore_hidden`` is ``True``, hidden tests
        are ignored when verifying scores.

        Args:
            log (``otter.check.logs.Log``): the log to verify against
            ignore_hidden (``bool``): whether to ignore hidden tests during verification

        Returns:
            ``list[str]``: a list of error messages for discrepancies; if none were found, the list
                is empty
        """
        l = []
        for test_name, test_file in self.results.items():
            if ignore_hidden:
                tcrs = [
                    test_case_result
                    for test_case_result in test_file.test_case_results
                    if not test_case_result.test_case.hidden
                ]
                score = sum(tcr.test_case.points for tcr in tcrs if tcr.passed)
            else:
                score = test_file.score
            try:
                logged_score = log.get_results(test_name).score
                if not math.isclose(score, logged_score):
                    l.append(
                        f"Score for {test_name} ({score:.3f}) differs from logged score " \
                        f"({logged_score:.3f})")
            except QuestionNotInLogException:
                l.append(f"No score for {test_name} found in this log")
        return l

    def to_report_str(self):
        """
        Returns these results as a report string generated using the ``__repr__`` of the
        ``TestFile`` class.

        Returns:
            ``str``: the report
        """
        return "\n".join(repr(test_file) for test_file in self.test_files)

    def to_dict(self):
        """
        Converts these results into a dictinary, extending the fields of the named tuples in
        ``results`` into key, value pairs in a ``dict``.

        Returns:
            ``dict``: the results in dictionary form
        """
        return {tn: tf.to_dict() for tn, tf in self.results.items()}

    def summary(self, public_only=False):
        """
        Generate a summary of these results and return it as a string.

        Args:
            public_only (``bool``): whether only public test cases should be included

        Returns:
            ``str``: the summary of results
        """
        return "\n\n".join(tf.summary(public_only=public_only) for _, tf in self.results.items())

    def has_catastrophic_failure(self):
        """
        Returns whether these results contain a catastrophic error (i.e. an error that prevented
        submission results from being generated or read).

        Returns:
            ``bool``: whether there is such an error
        """
        return self._catastrophic_error is not None

    def to_gradescope_dict(self, ag_config):
        """
        Convert these results into a dictionary formatted for Gradescope's autograder.

        Args:
            ag_config (``otter.run.run_autograder.autograder_config.AutograderConfig``): the
                autograder config

        Returns:
            ``dict``: the results formatted for Gradescope
        """
        output = {"tests": []}

        if self._catastrophic_error:
            output["tests"].append({
                "name": "Autograder Failed",
                "visibility": "visible",
                "output": "The autograder failed to produce any results. Please alert your instructor to this failure for assistance in debugging it.",
                "status": "failed",
            })
            tb = "".join(traceback.format_exception(
                type(self._catastrophic_error), 
                self._catastrophic_error, 
                self._catastrophic_error.__traceback__,
            ))
            output["tests"].append({
                "name": "Autograder Exception",
                "visibility": "hidden",
                "output": f"The exception below was thrown when attempting to read the results from executing the notebook. (This message is not visible to students.)\n\n{tb}",
                "status": "failed",
            })
            output["score"] = 0
            return output

        if self.output is not None:
            output["output"] = self.output

        # hidden visibility determined by show_hidden
        hidden_test_visibility = ("hidden", "after_published")[ag_config.show_hidden]

        # if show_all_public is true and all tests are public tests, display all tests in results
        if ag_config.show_all_public and all(tf.all_public for tf in self.results.values()):
            hidden_test_visibility = "visible"

        # start w/ summary of public tests
        if not ag_config.show_hidden or ag_config.force_public_test_summary:
            output["tests"].append({
                "name": "Public Tests",
                "visibility": "visible",
                "output": self.summary(public_only=True),
                "status": "passed" if self.passed_all_public else "failed",
            })

        # add PDF error test if indicated
        if ag_config.warn_missing_pdf and self.pdf_error is not None:
            output["tests"].append({
                "name": "PDF Generation Failed",
                "visibility": "visible",
                "output": str(self.pdf_error),
                "status": "failed",
            })

        for test_name in self.test_files:
            test_file = self.get_result(test_name)
            score, possible = test_file.score, test_file.possible

            output["tests"].append({
                "name": test_file.name,
                "score": round(score, 5),
                "max_score": round(possible, 5),
                "visibility": hidden_test_visibility,
                "output": test_file.summary(),
            })

        if ag_config.show_stdout:
            output["stdout_visibility"] = "after_published"

        if ag_config.points_possible is not None:
            try:
                output["score"] = self.total / self.possible * ag_config.points_possible
            except ZeroDivisionError:
                output["score"] = 0

        if ag_config.score_threshold is not None:
            try:
                if self.total / self.possible >= ag_config.score_threshold:
                    output["score"] = ag_config.points_possible or self.possible
                else:
                    output["score"] = 0
            except ZeroDivisionError:
                if 0 >= ag_config.score_threshold:
                    output["score"] = ag_config.points_possible or self.possible
                else:
                    output["score"] = 0

        if self.all_hidden:
            for test in output["tests"]:
                test["visibility"]  = "hidden"
            output["stdout_visibility"] = "hidden"

        return output<|MERGE_RESOLUTION|>--- conflicted
+++ resolved
@@ -15,12 +15,8 @@
 from .ok_test import OKTestFile
 from .ottr_test import OttrTestFile
 
-<<<<<<< HEAD
-from ..check.logs import QuestionNotInLogException
 from ..nbmeta_config import NBMetadataConfig, OK_FORMAT_VARNAME
-=======
-from ..utils import NBFORMAT_VERSION, NOTEBOOK_METADATA_KEY, QuestionNotInLogException
->>>>>>> e31415bc
+from ..utils import QuestionNotInLogException
 
 
 __all__ = [
@@ -121,11 +117,8 @@
         self.all_hidden = False
         self.pdf_error = None
         self.notebook = notebook
-<<<<<<< HEAD
+        self._catastrophic_error = None
         self._plugin_data = {}
-=======
-        self._catastrophic_error = None
->>>>>>> e31415bc
 
     def __repr__(self):
         return self.summary()
