"""
Classes for working with test files
"""

import math
import pprint
import pickle

from collections import namedtuple

# from .abstract_test import TestCollection
from .ok_test import OKTestFile

from ..check.logs import QuestionNotInLogException
from ..run.run_autograder.constants import DEFAULT_OPTIONS


GradingTestCaseResult = namedtuple(
    "GradingTestCaseResult", 
    ["name", "score", "possible", "hidden", "incorrect", "test_case_result", "test_file"]
)


class GradingResults:
    """
    Stores and wrangles test result objects
    
    Initialize with a list of ``otter.test_files.abstract_test.TestFile`` subclass objects and 
    this class will store the results as named tuples so that they can be accessed/manipulated easily. 
    Also contains methods to put the results into a nice ``dict`` format or into the correct format 
    for Gradescope.

    Args:
        results (``list`` of ``TestFile``): the list of test file objects summarized in this grade
    
    Attributes:
        test_files (``list`` of ``TestFile``): the test files passed to the constructor
        results (``dict``): maps test names to ``GradingTestCaseResult`` named tuples containing the 
            test result information
        output (``str``): a string to include in the output field for Gradescope
        all_hidden (``bool``): whether all results should be hidden from the student on Gradescope
        total (numeric): the total points earned by the submission
        possible (numeric): the total points possible based on the tests
        tests (``list`` of ``str``): list of test names according to the keys of ``results``
    """
    def __init__(self, test_files):
        self._plugin_data = {}
        self.results = {tf.name: tf for tf in test_files}
        # self.results = {}
        self.output = None
        self.all_hidden = False
        
<<<<<<< HEAD
        total_score, points_possible = 0, 0
        for test_file in test_files:
            # pts_per_case = test_file.value / len(test_file.test_case_results)
            case_pts = test_file.values
            for i, (pts_per_case, test_case_result) in enumerate(zip(case_pts, test_file.test_case_results)):
                name = test_case_result.test_case.name

                # points specified in test metadata overrides the given case_pts if available
                score = pts_per_case * test_case_result.passed
                # if test_case_result.points and test_file.no_question_metadata_points:
                #     # test_file.values[i] = test_case_result.points
                #     score = test_case_result.points * test_case_result.passed

                tr = GradingTestCaseResult(
                    name = test_case_result.test_case.name,
                    # the score is the number of points earned for the file divided by the number of tests in the file
                    # times 0 if the test case failed and 1 if it passed
                    score = score,
                    possible = pts_per_case,
                    # test_file = test_file,
                    hidden = test_case_result.test_case.hidden,
                    incorrect = not test_case_result.passed,
                    test_case_result = test_case_result
                )
                self.results[name] = tr

                if test_case_result.points and test_file.no_question_metadata_points:
                    total_score += test_case_result.points * test_case_result.passed
                    points_possible += test_case_result.points
                else:
                    total_score += pts_per_case * test_case_result.passed
                    points_possible += pts_per_case
        
        self.total = total_score
        self.possible = points_possible
    
=======
        # total_score, points_possible = 0, 0
        # for test_file in test_files:
        #     for test_case_result in test_file.test_case_results:
        #         case_pts = test_case_result.test_case.points
        #         name = test_case_result.test_case.name
        #         self.results[name] = GradingTestCaseResult(
        #             name = test_case_result.test_case.name,
        #             score = case_pts * test_case_result.passed,
        #             possible = case_pts,
        #             hidden = test_case_result.test_case.hidden,
        #             incorrect = not test_case_result.passed,
        #             test_case_result = test_case_result,
        #             test_file = test_file,
        #         )

>>>>>>> 53a2dbb5
    def __repr__(self):
        return pprint.pformat(self.to_dict(), indent=2)

    @property
    def test_files(self):
        """
        The names of all test files tracked in these grading results
        """
        return list(self.results.keys())

    @property
    def total(self):
        """
        The total points earned
        """
        return sum(tr.score for tr in self.results.values())

    @property
    def possible(self):
        """
        The total points possible
        """
        return sum(tr.possible for tr in self.results.values())
    
    def get_result(self, test_name):
        """
        Returns the ``TestFile`` corresponding to the test with name ``test_name``

        Args:
            test_name (``str``): the name of the desired test
        
        Returns:
            ``TestFile``: the graded test file object
        """
        return self.results[test_name]

    def get_score(self, test_name):
        """
        Returns the score of a test tracked by these results

        Args:
            test_name (``str``): the name of the test
        
        Returns:
            ``int`` or ``float``: the score
        """
        result = self.results[test_name]
        return result.score

    def update_score(self, test_name, new_score):
        """
        Updates the values in the ``GradingTestCaseResult`` object stored in ``self.results[test_name]`` 
        with the key-value pairs in ``kwargs``.

        Args:
            test_name (``str``): the name of the test
            new_score (``int`` or ``float``): the new score
        """
        self.results[test_name].update_score(new_score)

    def set_output(self, output):
        """
        Updates the ``output`` field of the results JSON with text relevant to the entire submission.
        See https://gradescope-autograders.readthedocs.io/en/latest/specs/ for more information.

        Args:
            output (``str``): the output text
        """
        self.output = output

    def clear_results(self):
        """
        Empties the dictionary of results
        """
        self.results = {}

    def hide_everything(self):
        """
        Indicates that all results should be hidden from students on Gradescope
        """
        self.all_hidden = True
    
    def set_plugin_data(self, plugin_name, data):
        """
        Stores plugin data for plugin ``plugin_name`` in the results. ``data`` must be picklable.

        Args:
            plugin_name (``str``): the importable name of a plugin
            data (any): the data to store; must be serializable with ``pickle``
        """
        try:
            pickle.dumps(data)
        except:
            raise ValueError(f"Data was not pickleable: {data}")
        self._plugin_data[plugin_name] = data
    
    def get_plugin_data(self, plugin_name, default=None):
        """
        Retrieves data for plugin ``plugin_name`` in the results

        This method uses ``dict.get`` to retrive the data, so a ``KeyError`` is never raised if
        ``plugin_name`` is not found; rather, it returns ``None``.

        Args:
            plugin_name (``str``): the importable name of a plugin
            default (any, optional): a default value to return if ``plugin_name`` is not found

        Returns:
            any: the data stored for ``plugin_name`` if found
        """
        return self._plugin_data.get(plugin_name, default)

    def verify_against_log(self, log, ignore_hidden=True):
        """
        Verifies these scores against the results stored in this log using the results returned by 
        ``Log.get_results`` for comparison. Prints a message if the scores differ by more than the 
        default tolerance of ``math.isclose``. If ``ignore_hidden`` is ``True``, hidden tests are
        ignored when verifying scores.

        Args:
            log (``otter.check.logs.Log``): the log to verify against
            ignore_hidden  (``bool``, optional): whether to ignore hidden tests during verification

        Returns:
            ``bool``: whether a discrepancy was found
        """
        found_discrepancy = False
        # for test_name in  self.test_cases:
        for test_name, test_file in self.results.items():
            if ignore_hidden:
                tcrs = [test_case_result.passed for test_case_result in test_file.test_case_results if not test_case_result.hidden]
                score = sum(tcr.test_case.points for tcr in tcrs)
            else:
                score = test_file.score
            try:
                result = log.get_results(test_name)
                # TODO fix
                logged_score = result.score
                if not math.isclose(score, logged_score):
                    print("Score for {} ({:.3f}) differs from logged score ({:.3f})".format(
                        test_name, score, logged_score
                    ))
                    found_discrepancy = True
            except QuestionNotInLogException:
                print(f"No score for {test_name} found in this log")
                found_discrepancy = True
        return found_discrepancy

    def to_report_str(self):
        """
        Returns these results as a report string generated using the ``__repr__`` of the ``TestFile``
        class.

        Returns:
            ``str``: the report
        """
        return "\n".join(repr(test_file) for test_file in self.test_files)

    def to_dict(self):
        """
        Converts these results into a dictinary, extending the fields of the named tuples in ``results``
        into key, value pairs in a ``dict``.

        Returns:
            ``dict``: the results in dictionary form
        """
        return {tn: tf.to_dict() for tn, tf in self.results.items()}

    def to_gradescope_dict(self, config):
        """
        Converts these results into a dictionary formatted for Gradescope's autograder. Requires a 
        dictionary of configurations for the Gradescope assignment generated using Otter Generate.

        Args:
            config (``dict``): the grading configurations

        Returns:
            ``dict``: the results formatted for Gradescope
        """
        options = DEFAULT_OPTIONS.copy()
        options.update(config)

        output = {"tests": []}

        if self.output is not None:
            output["output"] = self.output
            # TODO: use output to display public test case results?

        # hidden visibility determined by show_hidden_tests_on_release
        hidden_test_visibility = ("hidden", "after_published")[options["show_hidden"]]

        # start w/ summary of public tests
        output["tests"].append({
            "name": "Public Tests",
            "visibility": "visible",
            "output": "\n\n".join(tf.summary(public_only=True) for _, tf in self.results.items())
        })

        for test_name in self.test_files:
            test_file = self.get_result(test_name)
            # hidden, incorrect = result.hidden, result.incorrect
            score, possible = test_file.score, test_file.possible

            output["tests"].append({
                "name": test_file.name,
                "score": score,
                "max_score": possible,
                "visibility": hidden_test_visibility, #  if hidden else 'visible',
                "output": test_file.summary(),
            })

        if options["show_stdout"]:
            output["stdout_visibility"] = "after_published"

        if options["points_possible"] is not None:
            # output["score"] = self.total / self.possible * options["points_possible"]
            try:
                output["score"] = self.total / self.possible * options["points_possible"]
            except ZeroDivisionError:
                output["score"] = 0

        if options["score_threshold"] is not None:
            try:
                if self.total / self.possible >= config["score_threshold"]:
                    output["score"] = options["points_possible"] or self.possible
                else:
                    output["score"] = 0
            except ZeroDivisionError:
                if 0 >= config["score_threshold"]:
                    output["score"] = options["points_possible"] or self.possible
                else:
                    output["score"] = 0

        if self.all_hidden:
            for test in output["tests"]:
                test["visibility"]  = "hidden"
            output["stdout_visibility"] = "hidden"
        
        return output<|MERGE_RESOLUTION|>--- conflicted
+++ resolved
@@ -50,44 +50,6 @@
         self.output = None
         self.all_hidden = False
         
-<<<<<<< HEAD
-        total_score, points_possible = 0, 0
-        for test_file in test_files:
-            # pts_per_case = test_file.value / len(test_file.test_case_results)
-            case_pts = test_file.values
-            for i, (pts_per_case, test_case_result) in enumerate(zip(case_pts, test_file.test_case_results)):
-                name = test_case_result.test_case.name
-
-                # points specified in test metadata overrides the given case_pts if available
-                score = pts_per_case * test_case_result.passed
-                # if test_case_result.points and test_file.no_question_metadata_points:
-                #     # test_file.values[i] = test_case_result.points
-                #     score = test_case_result.points * test_case_result.passed
-
-                tr = GradingTestCaseResult(
-                    name = test_case_result.test_case.name,
-                    # the score is the number of points earned for the file divided by the number of tests in the file
-                    # times 0 if the test case failed and 1 if it passed
-                    score = score,
-                    possible = pts_per_case,
-                    # test_file = test_file,
-                    hidden = test_case_result.test_case.hidden,
-                    incorrect = not test_case_result.passed,
-                    test_case_result = test_case_result
-                )
-                self.results[name] = tr
-
-                if test_case_result.points and test_file.no_question_metadata_points:
-                    total_score += test_case_result.points * test_case_result.passed
-                    points_possible += test_case_result.points
-                else:
-                    total_score += pts_per_case * test_case_result.passed
-                    points_possible += pts_per_case
-        
-        self.total = total_score
-        self.possible = points_possible
-    
-=======
         # total_score, points_possible = 0, 0
         # for test_file in test_files:
         #     for test_case_result in test_file.test_case_results:
@@ -103,7 +65,6 @@
         #             test_file = test_file,
         #         )
 
->>>>>>> 53a2dbb5
     def __repr__(self):
         return pprint.pformat(self.to_dict(), indent=2)
 
