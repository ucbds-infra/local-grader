--- conflicted
+++ resolved
@@ -16,24 +16,17 @@
 # class for storing the test cases themselves
 #   - body is the string that gets run for the test
 #   - hidden is the visibility of the test case
-<<<<<<< HEAD
-TestCase_fields = ["name", "body", "hidden", "success_message", "failure_message", "points"]
-TestCase = namedtuple("TestCase", TestCase_fields, defaults=(None,) * len(TestCase_fields))
-=======
 #   - points is the number of points this test case is worth
-TestCase = namedtuple("TestCase", ["name", "body", "hidden", "points"])
->>>>>>> 53a2dbb5
+TestCase = namedtuple("TestCase", ["name", "body", "hidden", "points", "success_message", "failure_message"])
 
 
 # class for storing the results of a single test _case_ (within a test file)
 #   - message should be a string to print out to the student (ignored if passed is True)
 #   - passed is whether the test case passed
 #   - hidden is the visibility of the test case
-TestCaseResult_fields = ["test_case", "message", "passed", "points"]
-TestCaseResult = namedtuple("TestCaseResult", TestCaseResult_fields, defaults=(None,) * len(TestCaseResult_fields))
+TestCaseResult = namedtuple("TestCaseResult", ["test_case", "message", "passed", "points"])
 
 
-# TODO: fix reprs
 class TestFile(ABC):
     """
     A (abstract) single test file for Otter. This ABC defines how test results are represented and sets
@@ -57,107 +50,28 @@
             ``test_cases``
     """
 
-<<<<<<< HEAD
-    html_result_pass_template = Template("""
-    <p><strong>{{ name }}</strong> passed!</p>
-    """)
-
-    plain_result_pass_template = Template("{{ name }} passed!")
-
-
-    html_result_fail_template = Template("""
-    <p><strong style='color: red;'>{{ name }}</strong></p>
-    <p><strong>Test result:</strong></p>
-    {% for test_case_result in test_case_results %}
-        <p><em>{{ test_case_result.test_case.name }}</em>
-        {% if not test_case_result.passed %}
-            <pre>{{ test_case_result.message }}</pre>
-        {% else %}
-            <pre>{{ test_case_result.message }}</pre>
-        {% endif %}
-        </p>
-    {% endfor %}
-    """)
-    html_result_success_template = Template("""
-    {% for test_case_result in test_case_results %}
-        <p><em>{{ test_case_result.test_case.name }}: </em>
-        {% if test_case_result.passed %}<pre>{{ test_case_result.message }}</pre>{% endif %}
-        </p>
-    {% endfor %}
-    """)
-    plain_result_fail_template = Template(dedent("""\
-    {{ name }} results:
-    {% for test_case_result in test_case_results %}{% if not test_case_result.passed %}
-    {{ test_case_result.message }}{% endif %}{% endfor %}"""))
-
-    def _repr_html_(self):
-        if self.passed_all:
-            return type(self).html_result_pass_template.render(name=self.name) + type(self).html_result_success_template.render(name = self.name, test_case_results=self.test_case_results)
-=======
     def _repr_html_(self):
         if self.passed_all:
             return f"<p><strong><pre style='display: inline;'>{self.name}</pre></strong> passed!</p>"
->>>>>>> 53a2dbb5
         else:
             ret = f"<p><strong style='color: red;'><pre style='display: inline;'>{self.name}</pre> results:</strong></p>"
             for tcr in self.test_case_results:
                 ret += f"<p><strong><pre style='display: inline;'>{tcr.test_case.name}</pre> result:</strong></p>"
+                if tcr.passed and tcr.test_case.success_message is not None:
+                    ret += f"<p><strong><pre style='display: inline;'>{tcr.test_case.name}</pre> message:</strong> {tcr.test_case.success_message}</p>"
+                if not tcr.passed and tcr.test_case.failure_message is not None:
+                    ret += f"<p><strong><pre style='display: inline;'>{tcr.test_case.name}</pre> message:</strong> {tcr.test_case.failure_message}</p>"
                 ret += f"<pre>{indent(tcr.message, '    ')}</pre>"
             return ret
 
     def __repr__(self):
-<<<<<<< HEAD
-        if self.passed_all:
-            return type(self).plain_result_pass_template.render(name=self.name) + type(self).html_result_success_template.render(name = self.name, test_case_results=self.test_case_results)
-        else:
-            return type(self).plain_result_fail_template.render(
-                name=self.name,
-                # test_code=self.failed_test,
-                test_case_results=self.test_case_results
-            )
-=======
         return self.summary()
->>>>>>> 53a2dbb5
 
     # @abstractmethod
     def __init__(self, name, path, test_cases, all_or_nothing=True):
         self.name = name
         self.path = path
-<<<<<<< HEAD
-        # self.public_tests = [t for t, h in zip(tests, hiddens) if not h]
-        # self.hidden_tests = [t for t, h in zip(tests, hiddens) if h]
-
-        # if value is default, then it is okay for us to override points with the test metadata
-        # no_question_metadata_points = False
-        # if value == -1:
-        #     value = 1
-        #     no_question_metadata_points = True
-
-        self.resolve_point_values(value, test_cases)
-
-
         self.test_cases = test_cases
-        # if not isinstance(value, list):
-        #     value = [value / len(self.test_cases) for _ in range(len(self.test_cases))]
-        # if len(value) != len(self.test_cases):
-        #     raise ValueError(f"Length of 'value'{(len(value))} != length of 'test_caes' ({len(test_cases)})")
-
-        # if our test case has a point value (not none)
-        # if no_question_metadata_points:
-        #     for i, tc in enumerate(test_cases):
-        #         if tc.points:
-        #             value[i] = tc.points
-
-        # self.no_question_metadata_points = no_question_metadata_points
-        self.values = [c.points for c in self.test_cases]
-        # self.hidden = hidden
-        self.passed_all = None
-        # self.failed_test = None
-        # self.failed_test_hidden = None
-        # self.result = None
-=======
-        self.test_cases = test_cases
->>>>>>> 53a2dbb5
         self.all_or_nothing = all_or_nothing
         self.test_case_results = []
         self._score = None
@@ -239,22 +153,28 @@
         
         tcr_summaries = []
         for tcr in tcrs:
-            if not tcr.passed:
-                tcr_summaries.append(tcr.message.strip())
+            smry = f"{tcr.test_case.name} result:\n"
+            if tcr.passed and tcr.test_case.success_message is not None:
+                smry += f"{tcr.test_case.name} message: {tcr.test_case.success_message}\n"
+            if not tcr.passed and tcr.test_case.failure_message is not None:
+                smry += f"{tcr.test_case.name} message: {tcr.test_case.failure_message}\n"
+            smry += f"{indent(tcr.message.strip(), '    ')}"
+
+            tcr_summaries.append(smry.strip())
 
         return f"{self.name} results:\n" + indent("\n".join(tcr_summaries), "    ")
 
-    @staticmethod
-    def resolve_point_values(value, cases, ctx=""):
-        case_pts = [c.points for c in cases]
-        total_specified = sum(p for p in case_pts if p is not None)
-        if total_specified > value:
-            raise ValueError(f"Individual test case point values exceed total question value{': ' if ctx else ''}{ctx}")
-        pts_left = value - total_specified
-        pts_per_unspecified_case = pts_left / len([p for p in case_pts if p is None])
-        for i, case in enumerate(cases):
-            if case.points is None:
-                cases[i] = case._replace(points=pts_per_unspecified_case)
+    # @staticmethod
+    # def resolve_point_values(value, cases, ctx=""):
+    #     case_pts = [c.points for c in cases]
+    #     total_specified = sum(p for p in case_pts if p is not None)
+    #     if total_specified > value:
+    #         raise ValueError(f"Individual test case point values exceed total question value{': ' if ctx else ''}{ctx}")
+    #     pts_left = value - total_specified
+    #     pts_per_unspecified_case = pts_left / len([p for p in case_pts if p is None])
+    #     for i, case in enumerate(cases):
+    #         if case.points is None:
+    #             cases[i] = case._replace(points=pts_per_unspecified_case)
 
     @classmethod
     @abstractmethod
