"""
In-container grading interface for Otter Grader
"""

import argparse
import os
import re
import json
import zipfile
import shutil
import tempfile
# import nb2pdf
import pandas as pd

from glob import glob
try:
    from IPython.core.inputsplitter import IPythonInputSplitter
except ImportError:
    raise ImportError('IPython needs to be installed for notebook grading')

from ..execute import grade_notebook
from ..export import export_notebook
from ..utils import id_generator

def grade(ipynb_path, pdf, script, ignore_errors=True, seed=None, cwd=None):
    """
    Grades a single ipython notebook and returns the score

    If no PDF is needed, set the pdf, tag_filter, and html_filter parameters to false. For .py
    files, set script to true.

    Args:
        ipynb_path (``str``): path to the notebook
        pdf (``bool``): whether unfiltered PDFs of notebooks should be generated
        tag_filter (``bool``): whether cell tag-filtered PDFs of notebooks should be generated
        html_filter (``bool``): whether HTML comment-filtered PDFs of notebooks should be generated
        script (``bool``): whether the input file is a Python script
        ignore_errors (``bool``, optional): whether errors should be ignored during execution
        seed (``int``, optional): random seed for intercell seeding
        cwd (``str``, optional): working directory of execution to be appended to ``sys.path`` in 
            grading environment

    Returns:
        ``dict``: a score mapping with keys for each test, the student's scores, and total points 
            earned and possible 
    """
    # # get path of notebook file
    # base_path = os.path.dirname(ipynb_path)

    # glob tests
    test_files = glob('/home/tests/*.py')

    # get score
    result = grade_notebook(ipynb_path, test_files, script=script, ignore_errors=ignore_errors, seed=seed, cwd=cwd)

    # output PDF
    if pdf:
        export_notebook(
<<<<<<< HEAD
            ipynb_path, 
            filtering = pdf != "unfiltered", 
            debug=True
            # filter_type = pdf if pdf != "unfiltered" else "tags",
            # timeout=60000
=======
            ipynb_path,
            filtering = pdf != "unfiltered"
>>>>>>> 039461bb
        )
        # nb2pdf.convert(
        #     ipynb_path, 
        #     filtering = pdf != "unfiltered", 
        #     filter_type = pdf if pdf != "unfiltered" else "tags",
        #     timeout=60000
        # )

    return result

def main(args=None):
    """
    Parses command line arguments and executes submissions. Writes grades to a CSV file and optionally
    generates PDFs of submissions.

    Args:
        args (``list`` of ``str``, optional): alternate command line arguments
    """
    # implement argparser
    parser = argparse.ArgumentParser()
    parser.add_argument('submission_directory', help="Path to submissions directory")
    parser.add_argument("--pdfs", default=False, const="unfiltered", choices=["unfiltered", "html"], nargs="?")
    parser.add_argument("--scripts", action="store_true", default=False)
    parser.add_argument("--seed", type=int, default=None, help="A random seed to be executed before each cell")
    parser.add_argument("--zips", action="store_true", default=False, help="Whether the submissions are Notebook.export zip archives")
    parser.add_argument("--verbose", default=False, action="store_true", help="If present prints scores and hints to stdout")
    parser.add_argument("--debug", default=False, action="store_true", help="Does not ignore errors on execution")

    if args is None:
        args = parser.parse_args()
    else:
        args = parser.parse_args(args)

    # cd into dir containing submissions
    subs_dir = os.path.abspath(args.submission_directory)
    os.chdir(subs_dir)

    # get file extension and get all of those files in dir_path
    file_extension = (".zip", ".py", ".ipynb")[[args.zips, args.scripts, True].index(True)]
    files = [(f, os.path.join(subs_dir, f)) for f in os.listdir(subs_dir) if os.path.splitext(f)[1] == file_extension]

    all_results = {"file": [], "score": [], "manual": []}

    if not args.pdfs:
        del all_results["manual"]

    # if zips, creat subdir to grade in
    if file_extension == ".zip":
        secret = id_generator()
        grading_dir = os.path.join(subs_dir, f"SUBMISSION_GRADING_DIRECTORY_{secret}")

        # copy all support files/folders into a template grading dir which we will copy from 
        # each time we grade a submission
        template_grading_dir = tempfile.mkdtemp()
        for fn in os.listdir(subs_dir):
            fp = os.path.join(subs_dir, fn)
            if os.path.isfile(fp) and os.path.splitext(fp)[1] != file_extension:
                shutil.copy(fp, template_grading_dir)
            elif os.path.isdir(fp):
                shutil.copytree(fp, os.path.join(template_grading_dir, fn))
    
    else:
        grading_dir = None

    # grade files
    for fname, fpath in files:
        os.chdir(subs_dir)

        all_results["file"].append(fname)

        # if zips, extract zip file into grading dir and find the gradeable filename
        if file_extension == ".zip":
            shutil.copytree(template_grading_dir, grading_dir)
            zf = zipfile.ZipFile(fpath)
            zf.extractall(grading_dir)
            os.chdir(grading_dir)
            gradeables = glob(os.path.join(grading_dir, ("*.py", "*.ipynb")[not args.scripts]))
            assert len(gradeables) == 1, f"Wrong number of gradeable files in submission {fname}"
            fpath = gradeables[0]

        # grade the submission
        score = grade(
            fpath, 
            args.pdfs, 
            args.scripts, 
            ignore_errors = not args.debug, 
            seed = args.seed, 
            cwd = grading_dir if grading_dir else subs_dir
        )
        score = score.to_dict()

        if args.verbose:
            print("Score details for {}".format(fname))
            print(json.dumps(score, default=lambda o: repr(o), indent=2))

        all_results["score"].append({t : score[t]["score"] if type(score[t]) == dict else score[t] for t in score})
        
        if args.pdfs:
            pdf_path = os.path.splitext(fpath)[0] + ".pdf"
            all_results["manual"].append(pdf_path)

        if file_extension == ".zip":
            shutil.rmtree(grading_dir)

    os.chdir(subs_dir)

    if file_extension ==  ".zip":
        shutil.rmtree(template_grading_dir)

    try:
        # expand mappings in all_results["score"]
        for q in all_results["score"][0].keys():
            all_results[q] = []

        for score in all_results["score"]:
            for q in score:
                all_results[q] += [score[q]]#["score"]]

    except IndexError:
        pass

    del all_results["score"]

    final_results = pd.DataFrame(all_results)
    final_results.to_csv("grades.csv", index=False)

if __name__ == "__main__":
    main()<|MERGE_RESOLUTION|>--- conflicted
+++ resolved
@@ -56,16 +56,11 @@
     # output PDF
     if pdf:
         export_notebook(
-<<<<<<< HEAD
             ipynb_path, 
             filtering = pdf != "unfiltered", 
             debug=True
             # filter_type = pdf if pdf != "unfiltered" else "tags",
             # timeout=60000
-=======
-            ipynb_path,
-            filtering = pdf != "unfiltered"
->>>>>>> 039461bb
         )
         # nb2pdf.convert(
         #     ipynb_path, 
