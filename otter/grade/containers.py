"""Docker container management for Otter Grade"""

import json
import os
import pandas as pd
import pathlib
import pkg_resources
import shutil
import tempfile
import zipfile

from concurrent.futures import ThreadPoolExecutor, wait
from python_on_whales import docker
from textwrap import indent
from typing import List, Optional

from .utils import OTTER_DOCKER_IMAGE_NAME

from ..run.run_autograder.autograder_config import AutograderConfig
from ..utils import loggers


LOGGER = loggers.get_logger(__name__)


def build_image(ag_zip_path: str, base_image: str, tag: str, config: AutograderConfig):
    """
    Creates a grading image based on the autograder zip file and attaches a tag.

    Args:
        ag_zip_path (``str``): path to the autograder zip file
        base_image (``str``): base Docker image to build from
        tag (``str``): tag to be added when creating the image
        config (``otter.run.run_autograder.autograder_config.AutograderConfig``): config overrides
            for the autograder

    Returns:
        ``str``: the tag of the newly-build Docker image
    """
    image = OTTER_DOCKER_IMAGE_NAME + ":" + tag
    dockerfile_path = pkg_resources.resource_filename(__name__, "Dockerfile")

    LOGGER.info(f"Building image using {base_image} as base image")

    with tempfile.TemporaryDirectory() as temp_dir:
        with zipfile.ZipFile(ag_zip_path, 'r') as zip_ref:
            zip_ref.extractall(temp_dir)

        # Update the otter_config.json file from the autograder zip with the provided config
        # overrides.
        config_path = pathlib.Path(temp_dir) / "otter_config.json"
        old_config = AutograderConfig()
        if config_path.exists():
            old_config = AutograderConfig(json.loads(config_path.read_text("utf-8")))

        old_config.update(config.get_user_config())
        config_path.write_text(json.dumps(old_config.get_user_config()))

        docker.build(
            temp_dir,
            build_args={"BASE_IMAGE": base_image},
            tags=[image],
            file=dockerfile_path,
            load=True,
        )

    return image


def launch_containers(
    ag_zip_path: str,
    submission_paths: List[str],
    num_containers: int,
    base_image: str,
    tag: str,
    config: AutograderConfig,
    **kwargs,
):
    """
    Grade submissions in parallel Docker containers.

    This function runs ``num_containers`` Docker containers in parallel to grade the student
    submissions in ``submissions_dir`` using the autograder configuration file at ``ag_zip_path``. 
    If indicated, it copies the PDFs generated of the submissions out of their containers.

    Args:
        ag_zip_path (``str``): path to zip file used to set up container
        submission_paths (``str``): paths of submissions to be graded
        num_containers (``int``): number of containers to run in parallel
        base_image (``str``): the name of a base image to use for building Docker images
        tag (``str``): a tag to use for the ``otter-grade`` image created for this assignment
        config (``otter.run.run_autograder.autograder_config.AutograderConfig``): config overrides
            for the autograder
        **kwargs: additional kwargs passed to ``grade_submission``

    Returns:
        ``list[pandas.core.frame.DataFrame]``: the grades returned by each container spawned
            during grading
    """
    pool = ThreadPoolExecutor(num_containers)
    futures = []
    image = build_image(ag_zip_path, base_image, tag, config)

    for subm_path in submission_paths:
        futures += [pool.submit(
            grade_submission,
            submission_path=subm_path,
            image=image,
            # config=config,
            **kwargs,
        )]

    # stop execution while containers are running
    finished_futures = wait(futures)

    # return list of dataframes
    return [df.result() for df in finished_futures[0]]


def grade_submission(
    submission_path: str,
    image: str,
    no_kill: bool = False,
    pdf_dir: Optional[str] = None,
    timeout: Optional[int] = None,
    network: bool = True,
):
    """
    Grade a submission in a Docker container.

    Args:
        submission_path (``str``): path to the submission to be graded
        image (``str``): a Docker image tag to be used for grading environment
        no_kill (``bool``): whether the grading containers should be kept running after
            grading finishes
        pdf_dir (``str``, optional): a directory in which to put the notebook PDF, if applicable
        timeout (``int``, optional): timeout in seconds for each container
        network (``bool``): whether to enable networking in the containers

    Returns:
        ``pandas.core.frame.DataFrame``: A dataframe of file to grades information
    """
    import dill

    temp_subm_file, temp_subm_path = tempfile.mkstemp()
    shutil.copyfile(submission_path, temp_subm_path)

    results_file, results_path = tempfile.mkstemp(suffix=".pkl")
    pdf_path = None
    if pdf_dir:
        pdf_file, pdf_path = tempfile.mkstemp(suffix=".pdf")

    try:
        nb_basename = os.path.basename(submission_path)
        nb_name = os.path.splitext(nb_basename)[0]

        volumes = [
            (temp_subm_path, f"/autograder/submission/{nb_basename}"),
            (results_path, "/autograder/results/results.pkl")
        ]
        if pdf_dir:
            volumes.append((pdf_path, f"/autograder/submission/{nb_name}.pdf"))

        args = {}
        if network is not None and not network:
            args['networks'] = 'none'

        container = docker.container.create(image, command=["/autograder/run_autograder"], **args)

        for local_path, container_path in volumes:
            docker.container.copy(local_path, (container, container_path))

        docker.container.start(container)

        if timeout:
            import threading

            def kill_container():
                docker.container.kill(container)

            timer = threading.Timer(timeout, kill_container)
            timer.start()

        container_id = container.id[:12]
        LOGGER.info(f"Grading {submission_path} in container {container_id}...")

        exit = docker.container.wait(container)

        if timeout:
            timer.cancel()

        logs = docker.container.logs(container)
        LOGGER.debug(f"Container {container_id} logs:\n{indent(logs, '    ')}")

        # Close our file handles since docker cp will delete the original file when performing the
        # copy.
        os.close(temp_subm_file)
        os.close(results_file)
        if pdf_path:
            os.close(pdf_file)

        for local_path, container_path in volumes:
            docker.container.copy((container, container_path), local_path)

        if not no_kill:
            container.remove()

        if exit != 0:
            raise Exception(
                f"Executing '{submission_path}' in docker container failed! Exit code: {exit}")

        with open(results_path, "rb") as f:
            scores = dill.load(f)

        scores_dict = scores.to_dict()
        scores_dict["percent_correct"] = scores.total / scores.possible

        scores_dict = {t: [scores_dict[t]["score"]] if type(scores_dict[t]) == dict else scores_dict[t] for t in scores_dict}
        scores_dict["file"] = submission_path
        df = pd.DataFrame(scores_dict)

        if pdf_dir:
            os.makedirs(pdf_dir, exist_ok=True)

            local_pdf_path = os.path.join(pdf_dir, f"{nb_name}.pdf")
            shutil.copy(pdf_path, local_pdf_path)

    finally:
        os.remove(results_path)
        os.remove(temp_subm_path)
<<<<<<< HEAD
        if pdf_dir:
            os.close(pdf_file)
=======
        if pdfs:
>>>>>>> 1a72d46b
            os.remove(pdf_path)

    return df<|MERGE_RESOLUTION|>--- conflicted
+++ resolved
@@ -228,12 +228,5 @@
     finally:
         os.remove(results_path)
         os.remove(temp_subm_path)
-<<<<<<< HEAD
-        if pdf_dir:
-            os.close(pdf_file)
-=======
-        if pdfs:
->>>>>>> 1a72d46b
-            os.remove(pdf_path)
 
     return df