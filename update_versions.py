# UPDATE VERSIONS SCRIPT by Chris Pyles
# Updates version numbers in all files that need to know the exact version

# Execute this file in order to update all those files. Add any files that 
# need updating to the FILES_WITH_VERSIONS variable. Update the 
# CURRENT_VERSION and NEW_VERSION variables before running.

# Arguments:
# CURRENT_VERSION: current version of the package (what to change)
# NEW_VERSION: new version of the package (what to change it to)
# FILES_WITH_VERSIONS: list of files that need to be updated

import re
import subprocess
import warnings
import argparse

PARSER = argparse.ArgumentParser()
PARSER.add_argument("--git", action="store_true", help="Indicates that new release should be installed via git")

<<<<<<< HEAD
FROM_GIT = False
TO_GIT = True
=======
CURRENT_VERSION = "1.0.0.b6"
NEW_VERSION = "1.0.0.b7"
>>>>>>> c048d430

from_beta = "b" in CURRENT_VERSION.split(".")[-1]
to_beta = "b" in NEW_VERSION.split(".")[-1]

FILES_WITH_VERSIONS = [        # do not include setup.py
    "Dockerfile",
    "otter/generate/autograder.py",
    "test/test_generate/test-autograder/autograder-correct/requirements.txt",
    "docs/index.md",
    "test/test-assign/gs-autograder-correct/requirements.txt",
    "test/test-assign/pdf-autograder-correct/requirements.txt",
]

with open(FILES_WITH_VERSIONS[0]) as f:
    FROM_GIT = bool(re.search(r"https://github.com/ucbds-infra/otter-grader\.git@", f.read()))

TO_GIT = False

def main(args):
    global TO_GIT
    TO_GIT = bool(args.git)

    if TO_GIT and subprocess.run(["git", "diff"], stdout=subprocess.PIPE).stdout.decode("utf-8").strip():
        warnings.warn(
            "You have uncommitted changes that will not be included in this release. To include "
            "them, commit your changes and rerun this script.",
            UserWarning
        )
    
    old_version = fr"otter-grader=={CURRENT_VERSION}$"
    if FROM_GIT:
        old_version = r"git\+https:\/\/github\.com\/ucbds-infra\/otter-grader\.git@\w+"
    
    new_version = f"otter-grader=={NEW_VERSION}"
    if TO_GIT:
        new_hash = (
            subprocess
            .run(["git", "rev-parse", "HEAD"], stdout=subprocess.PIPE)
            .stdout
            .decode("utf-8")
            .strip()
        )
        new_version = f"git+https://github.com/ucbds-infra/otter-grader.git@{new_hash}"

    for file in FILES_WITH_VERSIONS:
        with open(file) as f:
            contents = f.read()

        contents = re.sub(
            old_version, 
            new_version, 
            contents,
            flags=re.MULTILINE
        )

        with open(file, "w") as f:
            f.write(contents)

    if from_beta or FROM_GIT:
        # fix Makefile
        with open("Makefile") as f:
            contents = f.read()
        
        contents = re.sub("ucbdsinfra/otter-grader:beta", "ucbdsinfra/otter-grader", contents, flags=re.MULTILINE)

        with open("Makefile", "w") as f:
            f.write(contents)

    if to_beta or TO_GIT:
        # fix Makefile
        with open("Makefile", "r+") as f:
            contents = f.read()

        contents = re.sub(r"ucbdsinfra/otter-grader$", "ucbdsinfra/otter-grader:beta", contents, flags=re.MULTILINE)

        with open("Makefile", "w") as f:
            f.write(contents)

    # fix otter.__version__
    with open("otter/version.py") as f:
        contents = f.read()

    contents = re.sub(
        fr"__version__ = ['\"]{CURRENT_VERSION}['\"]",
        f"__version__ = \"{NEW_VERSION}\"",
        contents
    )

    with open("otter/version.py", "w") as f:
        f.write(contents)

    if TO_GIT:
        print(f"Versions updated. Release commit hash is {new_hash} -- commit and push to release.")

    else:
        print(f"Versions updated. Release version is {NEW_VERSION} -- run 'make distro' to release.")

if __name__ == "__main__":
    args = PARSER.parse_args()
    main(args)<|MERGE_RESOLUTION|>--- conflicted
+++ resolved
@@ -18,13 +18,8 @@
 PARSER = argparse.ArgumentParser()
 PARSER.add_argument("--git", action="store_true", help="Indicates that new release should be installed via git")
 
-<<<<<<< HEAD
-FROM_GIT = False
-TO_GIT = True
-=======
 CURRENT_VERSION = "1.0.0.b6"
 NEW_VERSION = "1.0.0.b7"
->>>>>>> c048d430
 
 from_beta = "b" in CURRENT_VERSION.split(".")[-1]
 to_beta = "b" in NEW_VERSION.split(".")[-1]
