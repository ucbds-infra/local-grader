--- conflicted
+++ resolved
@@ -7,25 +7,5 @@
   - pip
   - nb_conda_kernels
   - pip:
-<<<<<<< HEAD
-      - otter-grader[grading,plugins]==5.6.0
-=======
-      - datascience
-      - jupyter_client
-      - ipykernel
-      - matplotlib
-      - pandas
-      - ipywidgets
-      - scipy
-      - seaborn
-      - scikit-learn
-      - jinja2
-      - nbconvert
-      - nbformat
-      - dill
-      - numpy
-      - gspread
-      - pypdf
-      - otter-grader==5.7.1
->>>>>>> 9eaf5fff
+      - otter-grader[grading,plugins]==5.7.1
       - tqdm