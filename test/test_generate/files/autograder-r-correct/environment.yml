--- conflicted
+++ resolved
@@ -22,25 +22,4 @@
   - r-usethis
   - r-ottr==1.5.0
   - pip:
-<<<<<<< HEAD
-      - otter-grader[grading,plugins,r]==5.6.0
-=======
-      - datascience
-      - jupyter_client
-      - ipykernel
-      - matplotlib
-      - pandas
-      - ipywidgets
-      - scipy
-      - seaborn
-      - scikit-learn
-      - jinja2
-      - nbconvert
-      - nbformat
-      - dill
-      - numpy
-      - gspread
-      - pypdf
-      - otter-grader==5.7.1
-      - rpy2
->>>>>>> 9eaf5fff
+      - otter-grader[grading,plugins,r]==5.7.1