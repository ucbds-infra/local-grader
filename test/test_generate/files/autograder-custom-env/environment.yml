name: otter-env
channels:
  - defaults
  - conda-forge
dependencies:
  - python=3.12
  - pip
  - nb_conda_kernels
  - pip:
      - statsmodels
<<<<<<< HEAD
      - otter-grader[grading,plugins]==5.6.0
=======
      - datascience
      - jupyter_client
      - ipykernel
      - matplotlib
      - pandas
      - ipywidgets
      - scipy
      - seaborn
      - scikit-learn
      - jinja2
      - nbconvert
      - nbformat
      - dill
      - numpy
      - gspread
      - pypdf
      - otter-grader==5.7.1
>>>>>>> 9eaf5fff
      - tqdm<|MERGE_RESOLUTION|>--- conflicted
+++ resolved
@@ -8,25 +8,5 @@
   - nb_conda_kernels
   - pip:
       - statsmodels
-<<<<<<< HEAD
-      - otter-grader[grading,plugins]==5.6.0
-=======
-      - datascience
-      - jupyter_client
-      - ipykernel
-      - matplotlib
-      - pandas
-      - ipywidgets
-      - scipy
-      - seaborn
-      - scikit-learn
-      - jinja2
-      - nbconvert
-      - nbformat
-      - dill
-      - numpy
-      - gspread
-      - pypdf
-      - otter-grader==5.7.1
->>>>>>> 9eaf5fff
+      - otter-grader[grading,plugins]==5.7.1
       - tqdm