##################################
##### Tests for otter assign #####
##################################

import unittest
import sys
import os
import shutil
import subprocess
import contextlib

from io import StringIO
from subprocess import PIPE
from glob import glob
from unittest import mock

from otter.utils import block_print

# read in argument parser
bin_globals = {}

with open("bin/otter") as f:
    exec(f.read(), bin_globals)

parser = bin_globals["parser"]

TEST_FILES_PATH = "test/test-assign/"

class TestAssign(unittest.TestCase):

    def check_gradescope_zipfile(self, path, config, tests=[], files=[]):
        # unzip the zipfile
        unzip_command = ["unzip", "-o", path, "-d", TEST_FILES_PATH + "autograder"]
        unzip = subprocess.run(unzip_command, stdout=PIPE, stderr=PIPE)
        self.assertEqual(len(unzip.stderr), 0, unzip.stderr)

        expected_files = ["run_autograder", "setup.sh", "requirements.txt"]
        expected_directories = ["tests", "files"]

        # go through files and ensure that they all exist
        for file in expected_files:
            fp = TEST_FILES_PATH + "autograder/" + file
            self.assertTrue(os.path.isfile(fp), f"File {fp} does not exist")
        
        for drct in expected_directories:
            dp = TEST_FILES_PATH + "autograder/" + drct
            self.assertTrue(os.path.isdir(dp), f"Directory {dp} does not exist")
        
        for file in files:
            fp = TEST_FILES_PATH + "autograder/files/" + file
            self.assertTrue(os.path.isfile(fp), f"Support file {fp} does not exist")
        
        for test in tests:
            tp = TEST_FILES_PATH + "autograder/tests/" + test
            self.assertTrue(os.path.isfile(tp), f"Test file {tp} does not exist")

        # check configurations in autograder/run_autograder
        with open(TEST_FILES_PATH + "autograder/run_autograder") as f:
            run_autograder = f.read()

        # exec with __name__ not __main__ so that the grading doesn't occur and it only loads globals
        run_autograder_globals = {"__name__": "__not_main__"}
        exec(run_autograder, run_autograder_globals)

        for k, v in config.items():
            self.assertEqual(run_autograder_globals[k], v, 
                f"Expected config value for {k} ({v}) does not match actual value ({run_autograder_globals[k]})"
            )
        shutil.rmtree(TEST_FILES_PATH+"autograder")

    def assertFilesEqual(self, p1, p2):
        try:
            with open(p1) as f1:
                with open(p2) as f2:
                    self.assertEqual(f1.read(), f2.read(), f"Contents of {p1} did not equal contents of {p2}")
        
        except UnicodeDecodeError:
            with open(p1, "rb") as f1:
                with open(p2, "rb") as f2:
                    self.assertEqual(f1.read(), f2.read(), f"Contents of {p1} did not equal contents of {p2}")

    def assertDirsEqual(self, dir1, dir2, ignore_ext=[]):
        self.assertTrue(os.path.exists(dir1), f"{dir1} does not exist")
        self.assertTrue(os.path.exists(dir2), f"{dir2} does not exist")
        self.assertTrue(os.path.isfile(dir1) == os.path.isfile(dir2), f"{dir1} and {dir2} have different type")

        if os.path.isfile(dir1):
            if os.path.splitext(dir1)[1] not in ignore_ext:
                self.assertFilesEqual(dir1, dir2)
        else:
            self.assertEqual(os.listdir(dir1), os.listdir(dir2), f"{dir1} and {dir2} have different contents")
            for f1, f2 in zip(os.listdir(dir1), os.listdir(dir2)):
                f1, f2 = os.path.join(dir1, f1), os.path.join(dir2, f2)
                self.assertDirsEqual(f1, f2, ignore_ext=ignore_ext)
    
    def test_convert_example(self):
        """
        Checks that otter assign filters and outputs correctly
        """
        # run otter assign
<<<<<<< HEAD
=======

>>>>>>> d5ee7715
        run_assign_args = [
            "assign", "--no-run-tests", TEST_FILES_PATH + "example.ipynb", TEST_FILES_PATH + "output", "data.csv"
        ]
        args = parser.parse_args(run_assign_args)

        # block stdout while running
        output = StringIO()
        with block_print():
            args.func(args)

        self.assertDirsEqual(TEST_FILES_PATH + "output", TEST_FILES_PATH + "example-correct")
        
        # cleanup the output
        shutil.rmtree(TEST_FILES_PATH + "output")
        from otter.assign import ASSIGNMENT_METADATA
        ASSIGNMENT_METADATA = {}
    def test_otter_example(self):
        # Checks that otter assign filters and outputs correctly
<<<<<<< HEAD
=======

>>>>>>> d5ee7715
        # run otter assign
        run_assign_args = [
            "assign", "--no-init-cell", "--no-check-all", TEST_FILES_PATH + "generate-otter.ipynb", 
            TEST_FILES_PATH + "output", "data.csv"
        ]
        args = parser.parse_args(run_assign_args)

        # block stdout while running
        output = StringIO()
        with contextlib.redirect_stdout(output):
            with mock.patch("otter.assign.block_print"):
                args.func(args)

        self.assertDirsEqual(TEST_FILES_PATH + "output", TEST_FILES_PATH + "otter-correct")
        
        # cleanup the output
        shutil.rmtree(TEST_FILES_PATH + "output")
        from otter.assign import ASSIGNMENT_METADATA
        ASSIGNMENT_METADATA = {}
    def test_pdf_example(self):
<<<<<<< HEAD
=======
        
        #Checks that otter assign filters and outputs correctly

>>>>>>> d5ee7715
        # run otter assign
        run_assign_args = [
            "assign", "--no-run-tests", TEST_FILES_PATH + "generate-pdf.ipynb", TEST_FILES_PATH + "output", "data.csv"
        ]
        args = parser.parse_args(run_assign_args)

        # block stdout while running
        output = StringIO()
        with block_print():
            args.func(args)

        self.assertDirsEqual(TEST_FILES_PATH + "output", TEST_FILES_PATH + "pdf-correct", ignore_ext=[".pdf"])
        
        # check gradescope zip file
        self.check_gradescope_zipfile(TEST_FILES_PATH+"output/autograder/autograder.zip",{},["q1.py","q3.py","q8.py"],["data.csv"])
        
        # cleanup the output
<<<<<<< HEAD
        shutil.rmtree(TEST_FILES_PATH + "output")
=======

        shutil.rmtree(TEST_FILES_PATH + "output")

        from otter.assign import ASSIGNMENT_METADATA
        ASSIGNMENT_METADATA = {}
>>>>>>> d5ee7715
<|MERGE_RESOLUTION|>--- conflicted
+++ resolved
@@ -98,10 +98,6 @@
         Checks that otter assign filters and outputs correctly
         """
         # run otter assign
-<<<<<<< HEAD
-=======
-
->>>>>>> d5ee7715
         run_assign_args = [
             "assign", "--no-run-tests", TEST_FILES_PATH + "example.ipynb", TEST_FILES_PATH + "output", "data.csv"
         ]
@@ -120,10 +116,6 @@
         ASSIGNMENT_METADATA = {}
     def test_otter_example(self):
         # Checks that otter assign filters and outputs correctly
-<<<<<<< HEAD
-=======
-
->>>>>>> d5ee7715
         # run otter assign
         run_assign_args = [
             "assign", "--no-init-cell", "--no-check-all", TEST_FILES_PATH + "generate-otter.ipynb", 
@@ -144,12 +136,6 @@
         from otter.assign import ASSIGNMENT_METADATA
         ASSIGNMENT_METADATA = {}
     def test_pdf_example(self):
-<<<<<<< HEAD
-=======
-        
-        #Checks that otter assign filters and outputs correctly
-
->>>>>>> d5ee7715
         # run otter assign
         run_assign_args = [
             "assign", "--no-run-tests", TEST_FILES_PATH + "generate-pdf.ipynb", TEST_FILES_PATH + "output", "data.csv"
@@ -167,12 +153,7 @@
         self.check_gradescope_zipfile(TEST_FILES_PATH+"output/autograder/autograder.zip",{},["q1.py","q3.py","q8.py"],["data.csv"])
         
         # cleanup the output
-<<<<<<< HEAD
-        shutil.rmtree(TEST_FILES_PATH + "output")
-=======
-
         shutil.rmtree(TEST_FILES_PATH + "output")
 
         from otter.assign import ASSIGNMENT_METADATA
-        ASSIGNMENT_METADATA = {}
->>>>>>> d5ee7715
+        ASSIGNMENT_METADATA = {}