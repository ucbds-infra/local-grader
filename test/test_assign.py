--- conflicted
+++ resolved
@@ -14,7 +14,6 @@
 from otter.assign.tests import determine_question_point_value, Test
 from otter.generate.token import APIClient
 
-<<<<<<< HEAD
 from .utils import assert_dirs_equal, TestFileManager
 
 
@@ -61,20 +60,29 @@
     assign_and_check_output(
         FILE_MANAGER.get_path("example.ipynb"), 
         FILE_MANAGER.get_path("example-correct"), 
-        assign_kwargs=dict(
-            no_run_tests=True, 
-            v1=True,
-        ),
+        assign_kwargs=dict(no_run_tests=True),
     )
 
-    
+
+def test_exception_example():
+    """
+    Checks that otter assign filters and outputs correctly
+    """
+    assign_and_check_output(
+        FILE_MANAGER.get_path("exception-example.ipynb"), 
+        FILE_MANAGER.get_path("exception-correct"), 
+        assign_kwargs=dict(no_run_tests=True),
+    )
+
+
 def test_otter_example():
     """
     Checks that otter assign filters and outputs correctly, as well as creates a correct .otter file
     """
     assign_and_check_output(
         FILE_MANAGER.get_path("generate-otter.ipynb"), 
-        FILE_MANAGER.get_path("otter-correct"), 
+        FILE_MANAGER.get_path("otter-correct"),
+        assign_kwargs=dict(v0=True),
     )
 
 
@@ -91,7 +99,7 @@
 
 
 @patch.object(APIClient, "get_token")
-def test_gradescope_example(mocked_client, ):
+def test_gradescope_example(mocked_client):
     """
     Checks that otter assign filters and outputs correctly, as well as creates a correct .zip file along with PDFs.
     Additionally, includes testing Gradescope integration.
@@ -103,7 +111,7 @@
     assign_and_check_output(
         FILE_MANAGER.get_path("generate-gradescope.ipynb"),
         FILE_MANAGER.get_path("gs-correct"),
-        assign_kwargs=dict(no_run_tests=True),
+        assign_kwargs=dict(no_run_tests=True, v0=True),
         assert_dirs_equal_kwargs=dict(ignore_ext=[".pdf"], variable_path_exts=[".zip"]),
     )
 
@@ -121,7 +129,6 @@
     assign_and_check_output(
         FILE_MANAGER.get_path("r-example.ipynb"),
         FILE_MANAGER.get_path("r-correct"),
-        assign_kwargs=dict(v1=True),
         assert_dirs_equal_kwargs=dict(ignore_ext=[".pdf"], variable_path_exts=[".zip"]),
     )
 
@@ -133,7 +140,6 @@
     assign_and_check_output(
         FILE_MANAGER.get_path("rmd-example.Rmd"),
         FILE_MANAGER.get_path("rmd-correct"),
-        assign_kwargs=dict(v1=True),
         assert_dirs_equal_kwargs=dict(
             ignore_ext=[".pdf"],
             ignore_dirs=["rmd-example-sol_files"],
@@ -158,125 +164,4 @@
         "points": None,
         "manual": False,
     }, [Test("", "", False, 4 / 11, "", "") for _ in range(11)])
-    assert points == 4
-=======
-from . import TestCase
-
-
-TEST_FILES_PATH = "test/test-assign/"
-
-
-class TestAssign(TestCase):
-
-    def check_gradescope_zipfile(self, path, correct_dir_path):
-        # unzip the zipfile
-        unzip_command = ["unzip", "-o", path, "-d", TEST_FILES_PATH + "autograder"]
-        unzip = subprocess.run(unzip_command, stdout=PIPE, stderr=PIPE)
-        self.assertEqual(len(unzip.stderr), 0, unzip.stderr.decode("utf-8"))
-
-        self.assertDirsEqual(TEST_FILES_PATH + "autograder", correct_dir_path)
-
-        # cleanup
-        if os.path.exists(TEST_FILES_PATH + "autograder"):
-            shutil.rmtree(TEST_FILES_PATH + "autograder")
-
-    def test_convert_example(self):
-        """
-        Checks that otter assign filters and outputs correctly
-        """
-        # run otter assign
-        assign(TEST_FILES_PATH + "example.ipynb", TEST_FILES_PATH + "output", no_run_tests=True)
-       
-        self.assertDirsEqual(TEST_FILES_PATH + "output", TEST_FILES_PATH + "example-correct")
-
-    def test_exception_example(self):
-        """
-        Checks that otter assign filters and outputs correctly
-        """
-        # run otter assign
-        assign(TEST_FILES_PATH + "exception-example.ipynb", TEST_FILES_PATH + "output", no_run_tests=True)
-       
-        self.assertDirsEqual(TEST_FILES_PATH + "output", TEST_FILES_PATH + "exception-correct")
-        
-    def test_otter_example(self):
-        """
-        Checks that otter assign filters and outputs correctly, as well as creates a correct .otter file
-        """
-        assign(TEST_FILES_PATH + "generate-otter.ipynb", TEST_FILES_PATH + "output", v0=True)
-        
-        self.assertDirsEqual(TEST_FILES_PATH + "output", TEST_FILES_PATH + "otter-correct")     
-
-    def test_pdf_example(self):
-        """
-        Checks that otter assign filters and outputs correctly, as well as creates a correct .zip file along with PDFs
-        """
-        assign(TEST_FILES_PATH + "generate-pdf.ipynb", TEST_FILES_PATH + "output", no_run_tests=True, v0=True)
-      
-        self.assertDirsEqual(TEST_FILES_PATH + "output", TEST_FILES_PATH + "pdf-correct", 
-            ignore_ext=[".pdf"], variable_path_exts=[".zip"])
-    
-    @patch.object(APIClient, "get_token")
-    def test_gradescope_example(self, mocked_client):
-        """
-        Checks that otter assign filters and outputs correctly, as well as creates a correct .zip file along with PDFs.
-        Additionally, includes testing Gradescope integration.
-        """
-        # set a return value that does not match the token in the notebook, so we'll know if APIClient
-        # is called
-        mocked_client.return_value = 'token'  
-
-        assign(TEST_FILES_PATH + "generate-gradescope.ipynb", TEST_FILES_PATH + "output", no_run_tests=True, v0=True)
-      
-        self.assertDirsEqual(TEST_FILES_PATH + "output", TEST_FILES_PATH + "gs-correct", 
-            ignore_ext=[".pdf"], variable_path_exts=[".zip"])
-
-        # check gradescope zip file
-        self.check_gradescope_zipfile(
-            glob(TEST_FILES_PATH + "output/autograder/*.zip")[0], 
-            TEST_FILES_PATH + "gs-autograder-correct",
-        )
-
-    def test_r_example(self):
-        """
-        Checks that otter assign works for R notebooks correctly
-        """
-        assign(TEST_FILES_PATH + "r-example.ipynb", TEST_FILES_PATH + "output")
-
-        self.assertDirsEqual(TEST_FILES_PATH + "output", TEST_FILES_PATH + "r-correct", 
-            ignore_ext=[".pdf"], variable_path_exts=[".zip"])
-
-    def test_rmd_example(self):
-        """
-        Checks that otter assign works for Rmd files
-        """
-        assign(TEST_FILES_PATH + "rmd-example.Rmd", TEST_FILES_PATH + "output")
-
-        self.assertDirsEqual(TEST_FILES_PATH + "output", TEST_FILES_PATH + "rmd-correct", 
-            ignore_ext=[".pdf"], ignore_dirs=["rmd-example-sol_files"], variable_path_exts=[".zip"])
-        
-        # check gradescope zip file
-        self.check_gradescope_zipfile(
-            glob(TEST_FILES_PATH + "output/autograder/*.zip")[0], 
-            TEST_FILES_PATH + "rmd-autograder-correct",
-        )
-
-    def test_point_value_rounding(self):
-        """
-        Tests that point values are rounded appropriately.
-        """
-        # sum(4 / 11 for _ in range(11)) evaluates to 4.000000000000001 in Python, so this will
-        # check that the per-test-case point values are correctly rounded.
-        points = determine_question_point_value({
-            "points": None,
-            "manual": False,
-        }, [Test("", "", False, 4 / 11, "", "") for _ in range(11)])
-        self.assertEqual(points, 4)
-
-    def tearDown(self):
-        """
-        Removes assign output
-        """
-        # cleanup
-        if os.path.exists(TEST_FILES_PATH + "output"):
-            shutil.rmtree(TEST_FILES_PATH + "output")
->>>>>>> 255bfac1
+    assert points == 4