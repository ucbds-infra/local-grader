################################
##### Tests for Otter Logs #####
################################

import os
import unittest

from otter.check.logs import Log
from otter.check.notebook import Notebook, _OTTER_LOG_FILENAME

from . import TestCase

# read in argument parser
bin_globals = {}

with open("bin/otter") as f:
    exec(f.read(), bin_globals)

parser = bin_globals["parser"]

TEST_FILES_PATH = "test/test-logs/"

class TestLogs(TestCase):

    grading_results = {}
    test_directory = TEST_FILES_PATH + "tests"

    def setUp(self):
        super().setUp()
        self.grading_results = {}

    def test_Notebook_check(self):
        grader = Notebook(self.test_directory)

        def square(x):
            return x**2

        for test_file in os.listdir(self.test_directory):
            if os.path.splitext(test_file)[1] != ".py":
                continue
            test_name = os.path.splitext(test_file)[0]
            self.grading_results[test_name] = grader.check(test_name)

        log = Log.from_file(_OTTER_LOG_FILENAME)

        for question in log.get_questions():
            logged_result = log.get_results(question)
            actual_result = self.grading_results[question]

            # checking repr since the results __eq__ method is not defined
            self.assertEqual(repr(logged_result), repr(actual_result), f"Logged results for {question} are not correct")

<<<<<<< HEAD
    @classmethod
    def setUpClass(cls):
        print("\n\n\n" + ("=" * 60) + f"\nRunning {__name__}.{cls.__name__}\n" + ("=" * 60) + "\n")
    
    def test_get_results(self):
        entry = LogEntry(
            event_type,
            results=results,
            question=question, 
            success=success, 
            error=error
        )
        results = entry.get_results()
        for test_file in glob(TEST_FILES_PATH + "tests/*.py"):

            args = parser.parse_args(log_command)
            args.func = export
            args.func(args)


        self.assertNotNull(results)
        self.assertEqual(results, entry.results)

        
=======
    def tearDown(self):
        if os.path.isfile(_OTTER_LOG_FILENAME):
            os.remove(_OTTER_LOG_FILENAME)
>>>>>>> e1de73ff
<|MERGE_RESOLUTION|>--- conflicted
+++ resolved
@@ -50,33 +50,6 @@
             # checking repr since the results __eq__ method is not defined
             self.assertEqual(repr(logged_result), repr(actual_result), f"Logged results for {question} are not correct")
 
-<<<<<<< HEAD
-    @classmethod
-    def setUpClass(cls):
-        print("\n\n\n" + ("=" * 60) + f"\nRunning {__name__}.{cls.__name__}\n" + ("=" * 60) + "\n")
-    
-    def test_get_results(self):
-        entry = LogEntry(
-            event_type,
-            results=results,
-            question=question, 
-            success=success, 
-            error=error
-        )
-        results = entry.get_results()
-        for test_file in glob(TEST_FILES_PATH + "tests/*.py"):
-
-            args = parser.parse_args(log_command)
-            args.func = export
-            args.func(args)
-
-
-        self.assertNotNull(results)
-        self.assertEqual(results, entry.results)
-
-        
-=======
     def tearDown(self):
         if os.path.isfile(_OTTER_LOG_FILENAME):
-            os.remove(_OTTER_LOG_FILENAME)
->>>>>>> e1de73ff
+            os.remove(_OTTER_LOG_FILENAME)