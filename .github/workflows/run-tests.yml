# Workflow for running the test suite

name: Run tests

on:
  push:
    branches:
      - master
      - stable
      - beta
  pull_request:
    branches:
      - master
      - stable
      - beta

jobs:
  build:
    runs-on: ubuntu-latest

    env:
      TAR: /bin/tar
      DOCKER_BUILDKIT: 1
      DOCKER_CLI_EXPERIMENTAL: enabled

    steps:
      - uses: actions/checkout@v2

      - uses: docker/setup-buildx-action@v2
        with:
          install: true

      - name: Expose GitHub Runtime
        uses: crazy-max/ghaction-github-runtime@v1

      - name: Build Docker image
<<<<<<< HEAD
        uses: docker/build-push-action@v3
=======
        id: docker_build
        uses: docker/build-push-action@v4
>>>>>>> bb72de99
        with:
          context: .
          load: true
          push: false
          tags: otter-test
          cache-from: type=gha
          cache-to: type=gha,mode=max
          build-args: |
            DOCKER_VERSION=20.10.24

      - name: Run tests
        run: |
          docker run -v /var/run/docker.sock:/var/run/docker.sock -v /tmp:/tmp otter-test /root/otter-grader/bin/run_tests
          cp /tmp/coverage.xml ./coverage.xml

      - uses: codecov/codecov-action@v3
        with:
          fail_ci_if_error: true
          verbose: true<|MERGE_RESOLUTION|>--- conflicted
+++ resolved
@@ -34,12 +34,8 @@
         uses: crazy-max/ghaction-github-runtime@v1
 
       - name: Build Docker image
-<<<<<<< HEAD
-        uses: docker/build-push-action@v3
-=======
         id: docker_build
         uses: docker/build-push-action@v4
->>>>>>> bb72de99
         with:
           context: .
           load: true
