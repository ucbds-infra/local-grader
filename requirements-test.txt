--- conflicted
+++ resolved
@@ -2,9 +2,6 @@
 responses
 scikit-learn
 nbformat<5.1.0
-<<<<<<< HEAD
 tqdm
 codecov
-=======
-rpy2
->>>>>>> e1882ed6
+rpy2