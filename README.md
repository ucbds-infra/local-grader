# Otter-Grader

[![Build Status](https://travis-ci.org/ucbds-infra/otter-grader.svg?branch=master)](https://travis-ci.org/ucbds-infra/otter-grader)
[![codecov](https://codecov.io/gh/ucbds-infra/otter-grader/branch/master/graph/badge.svg)](https://codecov.io/gh/ucbds-infra/otter-grader)
[![Documentation Status](https://readthedocs.org/projects/otter-grader/badge/?version=latest)](https://otter-grader.readthedocs.io/en/latest/?badge=latest)
[![Custom badge](https://img.shields.io/endpoint?logo=slack&url=https%3A%2F%2Fraw.githubusercontent.com%2Fucbds-infra%2Fotter-grader%2Fmaster%2Fslack-shields.json)](https://join.slack.com/t/otter-grader/shared_invite/enQtOTM5MTQ0MzkwMTk0LTBiNWIzZTYxNDA2NDZmM2JkMzcwZjA4YWViNDM4ZTgyNDVhNDgwOTQ0NjNlZjcwNmY5YzJiZjZhZGNhNzc5MjA)

Otter-grader is a new, open-source, local grader from the Division of Data Science, External Pedagogy Infrastructure at UC Berkeley. It is designed to be a scalable grader that utilizes temporal docker containers in order to remove the traditional overhead requirement of a live server. 

## Documentation

The documentation for Otter can be found [here](https://otter-grader.rtfd.io).

## Changelog

**v0.4.8:**

<<<<<<< HEAD
* added import of `IPython.display.display` to [otter/grade.py](otter/grade.py)
=======
* patched Gradescope metadata parser for group submissions
>>>>>>> 19ed474a

**v0.4.7:**

* fix relative import issue on Gradescope (again, *sigh*)

**v0.4.6:** re-release of v0.4.5

**v0.4.5:**

* added missing patch of `otter.Notebook.export` in [otter/grade.py](otter/grade.py)
* added `__version__` global in [otter/__init__.py](otter/__init__.py)
* fixed relative import issue when running on Gradescope
* fixed not finding/rerunning tests on Gradescope with `otter.Notebook.check`

**v0.4.4:**

* fixed template escape bug in [otter/gs_generator.py](otter/gs_generator.py)

**v0.4.3:**

* fixed dead link in [docs/gradescope.md](docs/gradescope.md)
* updated to Python 3.7 in setup.sh for Gradescope
* made `otter` and `otter gen` CLIs find `./requirements.txt` automatically if it exists
* fix bug where GS generator fails if no `-r` flag specified<|MERGE_RESOLUTION|>--- conflicted
+++ resolved
@@ -15,11 +15,8 @@
 
 **v0.4.8:**
 
-<<<<<<< HEAD
 * added import of `IPython.display.display` to [otter/grade.py](otter/grade.py)
-=======
 * patched Gradescope metadata parser for group submissions
->>>>>>> 19ed474a
 
 **v0.4.7:**
 
