--- conflicted
+++ resolved
@@ -24,22 +24,4 @@
 
 # ottr requirements
 rpy2
-jupytext
-
-<<<<<<< HEAD
-# otter service requirements
-psycopg2
-queries
-pyyaml
-docker
-PyJWT
-tornado
-stdio-proxy
-=======
-# documentation requirements
-recommonmark
-sphinx_markdown_tables
-sphinx-book-theme==0.0.39
-sphinxcontrib-apidoc
-sphinx-argparse
->>>>>>> 53b9003b
+jupytext